#!/usr/bin/env node

var __defProp = Object.defineProperty;
var __getOwnPropDesc = Object.getOwnPropertyDescriptor;
var __getOwnPropNames = Object.getOwnPropertyNames;
var __hasOwnProp = Object.prototype.hasOwnProperty;
var __esm = (fn, res) => function __init() {
  return fn && (res = (0, fn[__getOwnPropNames(fn)[0]])(fn = 0)), res;
};
var __export = (target, all) => {
  for (var name in all)
    __defProp(target, name, { get: all[name], enumerable: true });
};
var __copyProps = (to, from, except, desc) => {
  if (from && typeof from === "object" || typeof from === "function") {
    for (let key of __getOwnPropNames(from))
      if (!__hasOwnProp.call(to, key) && key !== except)
        __defProp(to, key, { get: () => from[key], enumerable: !(desc = __getOwnPropDesc(from, key)) || desc.enumerable });
  }
  return to;
};
var __toCommonJS = (mod) => __copyProps(__defProp({}, "__esModule", { value: true }), mod);

// src/members/base-member.ts
var BaseMember;
var init_base_member = __esm({
  "src/members/base-member.ts"() {
    "use strict";
    BaseMember = class {
      constructor(config) {
        this.config = config;
        this.name = config.name;
        this.type = config.type;
      }
      /**
       * Execute the member with given input and context
       * @param context - Execution context
       * @returns Member response
       */
      async execute(context) {
        const startTime = Date.now();
        try {
          const result = await this.run(context);
          const executionTime = Date.now() - startTime;
          return this.wrapSuccess(result, executionTime, false);
        } catch (error) {
          const executionTime = Date.now() - startTime;
          return this.wrapError(error, executionTime);
        }
      }
      /**
       * Wrap successful execution result
       * @param data - Result data
       * @param executionTime - Time taken in milliseconds
       * @param cached - Whether result was cached
       * @returns Wrapped response
       */
      wrapSuccess(data, executionTime, cached = false) {
        return {
          success: true,
          data,
          timestamp: (/* @__PURE__ */ new Date()).toISOString(),
          cached,
          executionTime,
          metadata: {
            member: this.name,
            type: this.type
          }
        };
      }
      /**
       * Wrap error response
       * @param error - Error object
       * @param executionTime - Time taken in milliseconds
       * @returns Wrapped error response
       */
      wrapError(error, executionTime) {
        const errorMessage = error instanceof Error ? error.message : "Unknown error occurred";
        return {
          success: false,
          error: errorMessage,
          timestamp: (/* @__PURE__ */ new Date()).toISOString(),
          cached: false,
          executionTime,
          metadata: {
            member: this.name,
            type: this.type
          }
        };
      }
      /**
       * Generate cache key for this member's execution
       * @param input - Input data
       * @returns Cache key string
       */
      async generateCacheKey(input) {
        const inputString = JSON.stringify(this.sortObjectKeys(input));
        const hash = await this.hashString(inputString);
        return `member:${this.name}:${hash}`;
      }
      /**
       * Sort object keys recursively for stable stringification
       * @param obj - Object to sort
       * @returns Sorted object
       */
      sortObjectKeys(obj) {
        if (typeof obj !== "object" || obj === null) {
          return obj;
        }
        if (Array.isArray(obj)) {
          return obj.map((item) => this.sortObjectKeys(item));
        }
        const sorted = {};
        const keys = Object.keys(obj).sort();
        for (const key of keys) {
          sorted[key] = this.sortObjectKeys(obj[key]);
        }
        return sorted;
      }
      /**
       * Cryptographically secure SHA-256 hash function
       * @param str - String to hash
       * @returns Hash value (hex string)
       */
      async hashString(str) {
        const encoder = new TextEncoder();
        const data = encoder.encode(str);
        const hashBuffer = await crypto.subtle.digest("SHA-256", data);
        const hashArray = Array.from(new Uint8Array(hashBuffer));
        const hashHex = hashArray.map((b) => b.toString(16).padStart(2, "0")).join("");
        return hashHex.substring(0, 16);
      }
      /**
       * Get member configuration
       * @returns Member configuration
       */
      getConfig() {
        return this.config;
      }
      /**
       * Get member name
       * @returns Member name
       */
      getName() {
        return this.name;
      }
      /**
       * Get member type
       * @returns Member type
       */
      getType() {
        return this.type;
      }
    };
  }
});

// src/members/built-in/scrape/bot-detection.ts
function detectBotProtection(content) {
  const reasons = [];
  const lowercaseContent = content.toLowerCase();
  if (content.length < MIN_CONTENT_LENGTH) {
    reasons.push(`Content too short (${content.length} < ${MIN_CONTENT_LENGTH})`);
  }
  for (const keyword of BOT_PROTECTION_KEYWORDS) {
    if (lowercaseContent.includes(keyword)) {
      reasons.push(`Contains bot protection keyword: "${keyword}"`);
    }
  }
  return {
    detected: reasons.length > 0,
    reasons
  };
}
function isContentSuccessful(content) {
  const result = detectBotProtection(content);
  return !result.detected;
}
var BOT_PROTECTION_KEYWORDS, MIN_CONTENT_LENGTH;
var init_bot_detection = __esm({
  "src/members/built-in/scrape/bot-detection.ts"() {
    "use strict";
    BOT_PROTECTION_KEYWORDS = [
      "cloudflare",
      "just a moment",
      "checking your browser",
      "please wait",
      "access denied",
      "captcha",
      "recaptcha",
      "challenge",
      "verify you are human",
      "attention required",
      "enable javascript",
      "blocked"
    ];
    MIN_CONTENT_LENGTH = 800;
  }
});

// src/members/built-in/scrape/html-parser.ts
function extractTextFromHTML(html) {
  let text = html.replace(/<script\b[^<]*(?:(?!<\/script>)<[^<]*)*<\/script>/gi, "");
  text = text.replace(/<style\b[^<]*(?:(?!<\/style>)<[^<]*)*<\/style>/gi, "");
  text = text.replace(/<[^>]+>/g, " ");
  text = text.replace(/&nbsp;/g, " ");
  text = text.replace(/&amp;/g, "&");
  text = text.replace(/&lt;/g, "<");
  text = text.replace(/&gt;/g, ">");
  text = text.replace(/&quot;/g, '"');
  text = text.replace(/&#39;/g, "'");
  text = text.replace(/\s+/g, " ");
  text = text.trim();
  return text;
}
function extractTitleFromHTML(html) {
  const titleMatch = html.match(/<title[^>]*>([^<]+)<\/title>/i);
  if (titleMatch && titleMatch[1]) {
    return titleMatch[1].trim();
  }
  return "";
}
function convertHTMLToMarkdown(html) {
  let markdown = html;
  const title = extractTitleFromHTML(html);
  markdown = markdown.replace(/<script\b[^<]*(?:(?!<\/script>)<[^<]*)*<\/script>/gi, "");
  markdown = markdown.replace(/<style\b[^<]*(?:(?!<\/style>)<[^<]*)*<\/style>/gi, "");
  markdown = markdown.replace(/<h1[^>]*>([^<]+)<\/h1>/gi, "\n# $1\n");
  markdown = markdown.replace(/<h2[^>]*>([^<]+)<\/h2>/gi, "\n## $1\n");
  markdown = markdown.replace(/<h3[^>]*>([^<]+)<\/h3>/gi, "\n### $1\n");
  markdown = markdown.replace(/<h4[^>]*>([^<]+)<\/h4>/gi, "\n#### $1\n");
  markdown = markdown.replace(/<h5[^>]*>([^<]+)<\/h5>/gi, "\n##### $1\n");
  markdown = markdown.replace(/<h6[^>]*>([^<]+)<\/h6>/gi, "\n###### $1\n");
  markdown = markdown.replace(/<a[^>]*href="([^"]*)"[^>]*>([^<]+)<\/a>/gi, "[$2]($1)");
  markdown = markdown.replace(/<(strong|b)[^>]*>([^<]+)<\/(strong|b)>/gi, "**$2**");
  markdown = markdown.replace(/<(em|i)[^>]*>([^<]+)<\/(em|i)>/gi, "*$2*");
  markdown = markdown.replace(/<li[^>]*>([^<]+)<\/li>/gi, "- $1\n");
  markdown = markdown.replace(/<p[^>]*>([^<]+)<\/p>/gi, "\n$1\n");
  markdown = markdown.replace(/<[^>]+>/g, "");
  markdown = markdown.replace(/&nbsp;/g, " ");
  markdown = markdown.replace(/&amp;/g, "&");
  markdown = markdown.replace(/&lt;/g, "<");
  markdown = markdown.replace(/&gt;/g, ">");
  markdown = markdown.replace(/&quot;/g, '"');
  markdown = markdown.replace(/&#39;/g, "'");
  markdown = markdown.replace(/\n{3,}/g, "\n\n");
  markdown = markdown.replace(/[ \t]+/g, " ");
  markdown = markdown.trim();
  if (title) {
    markdown = `# ${title}

${markdown}`;
  }
  return markdown;
}
var init_html_parser = __esm({
  "src/members/built-in/scrape/html-parser.ts"() {
    "use strict";
  }
});

// src/observability/types.ts
var init_types = __esm({
  "src/observability/types.ts"() {
    "use strict";
  }
});

// src/observability/logger.ts
function createLogger(config = {}, analyticsEngine) {
  return new ConductorLogger(config, analyticsEngine);
}
var LOG_LEVEL_PRIORITY, ConductorLogger;
var init_logger = __esm({
  "src/observability/logger.ts"() {
    "use strict";
    init_types();
    LOG_LEVEL_PRIORITY = {
      ["debug" /* DEBUG */]: 0,
      ["info" /* INFO */]: 1,
      ["warn" /* WARN */]: 2,
      ["error" /* ERROR */]: 3
    };
    ConductorLogger = class _ConductorLogger {
      constructor(config = {}, analyticsEngine, baseContext = {}) {
        const isDebug = config.debug ?? (typeof process !== "undefined" && process.env?.DEBUG === "true" || typeof globalThis !== "undefined" && globalThis.DEBUG === true);
        this.config = {
          level: config.level ?? (isDebug ? "debug" /* DEBUG */ : "info" /* INFO */),
          serviceName: config.serviceName ?? "conductor",
          environment: config.environment ?? "production",
          debug: isDebug,
          enableAnalytics: config.enableAnalytics ?? true,
          baseContext: config.baseContext ?? {}
        };
        this.baseContext = Object.freeze({ ...this.config.baseContext, ...baseContext });
        this.analyticsEngine = analyticsEngine;
      }
      /**
       * Check if a log level should be output
       */
      shouldLog(level) {
        return LOG_LEVEL_PRIORITY[level] >= LOG_LEVEL_PRIORITY[this.config.level];
      }
      /**
       * Create structured log entry
       */
      createLogEntry(level, message, context, error) {
        const entry = {
          timestamp: (/* @__PURE__ */ new Date()).toISOString(),
          level,
          message,
          ...Object.keys({ ...this.baseContext, ...context }).length > 0 && {
            context: { ...this.baseContext, ...context }
          }
        };
        if (error) {
          entry.error = {
            name: error.name,
            message: error.message,
            stack: error.stack,
            // Include ConductorError specific fields
            ...this.isConductorError(error) && {
              code: error.code,
              details: error.details
            }
          };
        }
        return entry;
      }
      /**
       * Type guard for ConductorError
       */
      isConductorError(error) {
        return "code" in error && "toJSON" in error;
      }
      /**
       * Output log entry via console
       *
       * Cloudflare Workers Logs automatically captures console output
       * and indexes JSON fields for querying in the dashboard.
       */
      log(entry) {
        if (!this.shouldLog(entry.level)) {
          return;
        }
        const logOutput = JSON.stringify(entry);
        switch (entry.level) {
          case "debug" /* DEBUG */:
            console.debug(logOutput);
            break;
          case "info" /* INFO */:
            console.info(logOutput);
            break;
          case "warn" /* WARN */:
            console.warn(logOutput);
            break;
          case "error" /* ERROR */:
            console.error(logOutput);
            break;
        }
      }
      /**
       * Log debug information
       *
       * Only output when DEBUG=true or log level is DEBUG.
       * Useful for development and troubleshooting.
       */
      debug(message, context) {
        const entry = this.createLogEntry("debug" /* DEBUG */, message, context);
        this.log(entry);
      }
      /**
       * Log informational message
       *
       * Use for normal operational events worth tracking.
       */
      info(message, context) {
        const entry = this.createLogEntry("info" /* INFO */, message, context);
        this.log(entry);
      }
      /**
       * Log warning
       *
       * Use for concerning but non-critical issues.
       */
      warn(message, context) {
        const entry = this.createLogEntry("warn" /* WARN */, message, context);
        this.log(entry);
      }
      /**
       * Log error
       *
       * Use for errors that need attention.
       * Includes full error details and stack trace.
       */
      error(message, error, context) {
        const entry = this.createLogEntry("error" /* ERROR */, message, context, error);
        this.log(entry);
      }
      /**
       * Create child logger with additional context
       *
       * Useful for adding request-specific or execution-specific context
       * that applies to all logs within a scope.
       *
       * @example
       * const requestLogger = logger.child({ requestId: '123', userId: 'alice' });
       * requestLogger.info('Processing request'); // Includes requestId and userId
       */
      child(context) {
        return new _ConductorLogger(this.config, this.analyticsEngine, {
          ...this.baseContext,
          ...context
        });
      }
      /**
       * Record metric to Analytics Engine
       *
       * Analytics Engine provides unlimited-cardinality analytics at scale.
       * Use for high-volume metrics that need SQL querying.
       *
       * @example
       * logger.metric('ensemble.execution', {
       *   blobs: ['user-workflow', 'completed'],
       *   doubles: [1234], // duration in ms
       *   indexes: ['ensemble.execution']
       * });
       */
      metric(name, data) {
        if (!this.config.enableAnalytics || !this.analyticsEngine) {
          return;
        }
        try {
          this.analyticsEngine.writeDataPoint({
            blobs: data.blobs ?? [],
            doubles: data.doubles ?? [],
            indexes: data.indexes ?? [name]
          });
        } catch (error) {
          this.warn("Failed to write metric", {
            metricName: name,
            error: error instanceof Error ? error.message : "Unknown error"
          });
        }
      }
    };
  }
});

// src/observability/opentelemetry.ts
var init_opentelemetry = __esm({
  "src/observability/opentelemetry.ts"() {
    "use strict";
    init_types();
  }
});

// src/observability/index.ts
var init_observability = __esm({
  "src/observability/index.ts"() {
    "use strict";
    init_types();
    init_logger();
    init_opentelemetry();
  }
});

// src/members/built-in/scrape/scrape-member.ts
var logger, ScrapeMember;
var init_scrape_member = __esm({
  "src/members/built-in/scrape/scrape-member.ts"() {
    "use strict";
    init_base_member();
    init_bot_detection();
    init_html_parser();
    init_observability();
    logger = createLogger({ serviceName: "scrape-member" });
    ScrapeMember = class extends BaseMember {
      constructor(config, env) {
        super(config);
        this.env = env;
        const cfg = config.config;
        this.scrapeConfig = {
          strategy: cfg?.strategy || "balanced",
          returnFormat: cfg?.returnFormat || "markdown",
          blockResources: cfg?.blockResources !== false,
          userAgent: cfg?.userAgent,
          timeout: cfg?.timeout || 3e4
        };
      }
      async run(context) {
        const input = context.input;
        if (!input.url) {
          throw new Error('Scrape member requires "url" in input');
        }
        const startTime = Date.now();
        const strategy = this.scrapeConfig.strategy;
        try {
          const result2 = await this.tier1Fast(input.url);
          if (isContentSuccessful(result2.html)) {
            return this.formatResult(result2, 1, Date.now() - startTime);
          }
        } catch (error) {
          logger.debug("Tier 1 fast scrape failed, trying Tier 2", {
            url: input.url,
            error: error instanceof Error ? error.message : "Unknown error"
          });
        }
        if (strategy === "fast") {
          return this.fallbackResult(input.url, Date.now() - startTime);
        }
        try {
          const result2 = await this.tier2Slow(input.url);
          if (isContentSuccessful(result2.html)) {
            return this.formatResult(result2, 2, Date.now() - startTime);
          }
        } catch (error) {
          logger.debug("Tier 2 slow scrape failed, trying Tier 3", {
            url: input.url,
            error: error instanceof Error ? error.message : "Unknown error"
          });
        }
        if (strategy === "balanced") {
          return this.fallbackResult(input.url, Date.now() - startTime);
        }
        const result = await this.tier3HTMLParsing(input.url);
        return this.formatResult(result, 3, Date.now() - startTime);
      }
      /**
       * Tier 1: Fast browser rendering with domcontentloaded
       */
      async tier1Fast(url) {
        const response = await fetch(url, {
          headers: {
            "User-Agent": this.scrapeConfig.userAgent || "Mozilla/5.0 (compatible; Conductor/1.0)"
          },
          signal: AbortSignal.timeout(this.scrapeConfig.timeout)
        });
        if (!response.ok) {
          throw new Error(`HTTP ${response.status}: ${response.statusText}`);
        }
        const html = await response.text();
        const title = extractTitleFromHTML(html);
        return { html, title };
      }
      /**
       * Tier 2: Slow browser rendering with networkidle2
       */
      async tier2Slow(url) {
        return await this.tier1Fast(url);
      }
      /**
       * Tier 3: HTML parsing fallback
       */
      async tier3HTMLParsing(url) {
        const response = await fetch(url, {
          headers: {
            "User-Agent": this.scrapeConfig.userAgent || "Mozilla/5.0 (compatible; Conductor/1.0)"
          },
          signal: AbortSignal.timeout(this.scrapeConfig.timeout)
        });
        if (!response.ok) {
          throw new Error(`HTTP ${response.status}: ${response.statusText}`);
        }
        const html = await response.text();
        const title = extractTitleFromHTML(html);
        return { html, title };
      }
      /**
       * Format the result based on configured return format
       */
      formatResult(data, tier, duration) {
        const botProtection = detectBotProtection(data.html);
        const format = this.scrapeConfig.returnFormat;
        const result = {
          url: "",
          tier,
          duration,
          botProtectionDetected: botProtection.detected,
          contentLength: data.html.length,
          title: data.title
        };
        if (format === "html" || format === "markdown") {
          result.html = data.html;
        }
        if (format === "markdown") {
          result.markdown = convertHTMLToMarkdown(data.html);
        }
        if (format === "text") {
          result.text = extractTextFromHTML(data.html);
        }
        return result;
      }
      /**
       * Return a fallback result when all tiers fail
       */
      fallbackResult(url, duration) {
        return {
          url,
          tier: 3,
          duration,
          botProtectionDetected: true,
          contentLength: 0,
          markdown: "",
          html: "",
          text: ""
        };
      }
    };
  }
});

// src/members/built-in/scrape/index.ts
var scrape_exports = {};
__export(scrape_exports, {
  ScrapeMember: () => ScrapeMember,
  convertHTMLToMarkdown: () => convertHTMLToMarkdown,
  detectBotProtection: () => detectBotProtection,
  extractTextFromHTML: () => extractTextFromHTML,
  extractTitleFromHTML: () => extractTitleFromHTML,
  isContentSuccessful: () => isContentSuccessful
});
var init_scrape = __esm({
  "src/members/built-in/scrape/index.ts"() {
    "use strict";
    init_scrape_member();
    init_bot_detection();
    init_html_parser();
  }
});

// src/members/built-in/validate/evaluators/base-evaluator.ts
var BaseEvaluator;
var init_base_evaluator = __esm({
  "src/members/built-in/validate/evaluators/base-evaluator.ts"() {
    "use strict";
    BaseEvaluator = class {
      /**
       * Normalize score to 0-1 range
       */
      normalizeScore(score, min = 0, max = 1) {
        return Math.max(min, Math.min(max, score));
      }
      /**
       * Calculate weighted average of scores
       */
      calculateWeightedAverage(scores, weights) {
        let totalWeight = 0;
        let weightedSum = 0;
        for (const [key, score] of Object.entries(scores)) {
          const weight = weights[key] || 1;
          weightedSum += score * weight;
          totalWeight += weight;
        }
        return totalWeight > 0 ? weightedSum / totalWeight : 0;
      }
    };
  }
});

// src/members/built-in/validate/evaluators/rule-evaluator.ts
var RuleEvaluator;
var init_rule_evaluator = __esm({
  "src/members/built-in/validate/evaluators/rule-evaluator.ts"() {
    "use strict";
    init_base_evaluator();
    RuleEvaluator = class extends BaseEvaluator {
      async evaluate(content, config) {
        const rules = config.rules || [];
        if (rules.length === 0) {
          throw new Error("Rule evaluator requires at least one rule in config");
        }
        const breakdown = {};
        const weights = {};
        const details = {};
        for (const rule of rules) {
          try {
            const context = {
              content,
              length: content.length,
              wordCount: content.split(/\s+/).length,
              lineCount: content.split("\n").length
            };
            const result = this.evaluateRule(rule.check, context);
            const score = result ? 1 : 0;
            breakdown[rule.name] = score;
            weights[rule.name] = rule.weight;
            details[rule.name] = {
              passed: result,
              rule: rule.check,
              description: rule.description
            };
          } catch (error) {
            breakdown[rule.name] = 0;
            weights[rule.name] = rule.weight;
            details[rule.name] = {
              passed: false,
              error: error instanceof Error ? error.message : "Unknown error"
            };
          }
        }
        const average = this.calculateWeightedAverage(breakdown, weights);
        return {
          average,
          breakdown,
          details
        };
      }
      /**
       * Safely evaluate a rule expression
       */
      evaluateRule(expression, context) {
        let evalExpression = expression;
        evalExpression = evalExpression.replace(/content\.length/g, String(context.content.length));
        evalExpression = evalExpression.replace(/content\.wordCount/g, String(context.wordCount));
        evalExpression = evalExpression.replace(/content\.lineCount/g, String(context.lineCount));
        evalExpression = evalExpression.replace(
          /content\.includes\(['"]([^'"]+)['"]\)/g,
          (match, keyword) => {
            return String(context.content.toLowerCase().includes(keyword.toLowerCase()));
          }
        );
        try {
          const fn = new Function("return (" + evalExpression + ")");
          return Boolean(fn());
        } catch (error) {
          return false;
        }
      }
    };
  }
});

// src/members/built-in/validate/evaluators/judge-evaluator.ts
var JudgeEvaluator;
var init_judge_evaluator = __esm({
  "src/members/built-in/validate/evaluators/judge-evaluator.ts"() {
    "use strict";
    init_base_evaluator();
    JudgeEvaluator = class extends BaseEvaluator {
      async evaluate(content, config) {
        const criteria = config.criteria || [];
        const model = config.model || "claude-3-5-haiku-20241022";
        if (criteria.length === 0) {
          throw new Error("Judge evaluator requires at least one criterion in config");
        }
        const breakdown = {};
        const weights = {};
        for (const criterion of criteria) {
          breakdown[criterion.name] = 0.75;
          weights[criterion.name] = criterion.weight;
        }
        const average = this.calculateWeightedAverage(breakdown, weights);
        return {
          average,
          breakdown,
          details: {
            model,
            criteria: criteria.map((c) => c.name),
            note: "LLM-based evaluation not yet implemented"
          }
        };
      }
    };
  }
});

// src/members/built-in/validate/evaluators/nlp-evaluator.ts
var NLPEvaluator;
var init_nlp_evaluator = __esm({
  "src/members/built-in/validate/evaluators/nlp-evaluator.ts"() {
    "use strict";
    init_base_evaluator();
    NLPEvaluator = class extends BaseEvaluator {
      async evaluate(content, config) {
        const reference = config.reference;
        if (!reference) {
          throw new Error('NLP evaluator requires "reference" text in config');
        }
        const metrics = config.metrics || ["bleu", "rouge"];
        const breakdown = {};
        for (const metric of metrics) {
          switch (metric.toLowerCase()) {
            case "bleu":
              breakdown.bleu = this.calculateBLEU(content, reference);
              break;
            case "rouge":
              breakdown.rouge = this.calculateROUGE(content, reference);
              break;
            case "length-ratio":
              breakdown.lengthRatio = this.calculateLengthRatio(content, reference);
              break;
            default:
              breakdown[metric] = 0;
          }
        }
        const average = Object.values(breakdown).reduce((sum, score) => sum + score, 0) / Object.keys(breakdown).length;
        return {
          average,
          breakdown,
          details: {
            reference: reference.substring(0, 100) + "...",
            contentLength: content.length,
            referenceLength: reference.length
          }
        };
      }
      /**
       * Calculate BLEU score (simplified unigram)
       */
      calculateBLEU(candidate, reference) {
        const candidateWords = candidate.toLowerCase().split(/\s+/);
        const referenceWords = reference.toLowerCase().split(/\s+/);
        const referenceSet = new Set(referenceWords);
        let matches = 0;
        for (const word of candidateWords) {
          if (referenceSet.has(word)) {
            matches++;
          }
        }
        const precision = candidateWords.length > 0 ? matches / candidateWords.length : 0;
        return this.normalizeScore(precision);
      }
      /**
       * Calculate ROUGE-L score (longest common subsequence)
       */
      calculateROUGE(candidate, reference) {
        const candidateWords = candidate.toLowerCase().split(/\s+/);
        const referenceWords = reference.toLowerCase().split(/\s+/);
        const lcs = this.longestCommonSubsequence(candidateWords, referenceWords);
        const recall = referenceWords.length > 0 ? lcs / referenceWords.length : 0;
        const precision = candidateWords.length > 0 ? lcs / candidateWords.length : 0;
        const f1 = recall + precision > 0 ? 2 * recall * precision / (recall + precision) : 0;
        return this.normalizeScore(f1);
      }
      /**
       * Calculate length ratio (how close the lengths are)
       */
      calculateLengthRatio(candidate, reference) {
        const ratio = Math.min(candidate.length, reference.length) / Math.max(candidate.length, reference.length);
        return this.normalizeScore(ratio);
      }
      /**
       * Calculate longest common subsequence length
       */
      longestCommonSubsequence(arr1, arr2) {
        const m = arr1.length;
        const n = arr2.length;
        const dp = Array(m + 1).fill(null).map(() => Array(n + 1).fill(0));
        for (let i = 1; i <= m; i++) {
          for (let j = 1; j <= n; j++) {
            if (arr1[i - 1] === arr2[j - 1]) {
              dp[i][j] = dp[i - 1][j - 1] + 1;
            } else {
              dp[i][j] = Math.max(dp[i - 1][j], dp[i][j - 1]);
            }
          }
        }
        return dp[m][n];
      }
    };
  }
});

// src/members/built-in/validate/evaluators/embedding-evaluator.ts
var EmbeddingEvaluator;
var init_embedding_evaluator = __esm({
  "src/members/built-in/validate/evaluators/embedding-evaluator.ts"() {
    "use strict";
    init_base_evaluator();
    EmbeddingEvaluator = class extends BaseEvaluator {
      async evaluate(content, config) {
        const reference = config.reference;
        if (!reference) {
          throw new Error('Embedding evaluator requires "reference" text in config');
        }
        const model = config.model || "@cf/baai/bge-base-en-v1.5";
        const similarity = this.calculateSimpleTextSimilarity(content, reference);
        return {
          average: similarity,
          breakdown: {
            semanticSimilarity: similarity
          },
          details: {
            model,
            note: "Using simple text similarity as placeholder for embedding-based similarity"
          }
        };
      }
      /**
       * Calculate simple text similarity (placeholder for actual embeddings)
       */
      calculateSimpleTextSimilarity(text1, text2) {
        const words1 = new Set(text1.toLowerCase().split(/\s+/));
        const words2 = new Set(text2.toLowerCase().split(/\s+/));
        const intersection = new Set([...words1].filter((x) => words2.has(x)));
        const union = /* @__PURE__ */ new Set([...words1, ...words2]);
        return union.size > 0 ? intersection.size / union.size : 0;
      }
      /**
       * Calculate cosine similarity between two vectors
       */
      cosineSimilarity(vec1, vec2) {
        if (vec1.length !== vec2.length) {
          throw new Error("Vectors must have the same length");
        }
        let dotProduct = 0;
        let norm1 = 0;
        let norm2 = 0;
        for (let i = 0; i < vec1.length; i++) {
          dotProduct += vec1[i] * vec2[i];
          norm1 += vec1[i] * vec1[i];
          norm2 += vec2[i] * vec2[i];
        }
        norm1 = Math.sqrt(norm1);
        norm2 = Math.sqrt(norm2);
        if (norm1 === 0 || norm2 === 0) {
          return 0;
        }
        return dotProduct / (norm1 * norm2);
      }
    };
  }
});

// src/members/built-in/validate/validate-member.ts
var ValidateMember;
var init_validate_member = __esm({
  "src/members/built-in/validate/validate-member.ts"() {
    "use strict";
    init_base_member();
    init_rule_evaluator();
    init_judge_evaluator();
    init_nlp_evaluator();
    init_embedding_evaluator();
    ValidateMember = class extends BaseMember {
      constructor(config, env) {
        super(config);
        this.env = env;
        const cfg = config.config;
        this.validateConfig = {
          evalType: cfg?.evalType || "rule",
          threshold: cfg?.threshold !== void 0 ? cfg.threshold : 0.7,
          rules: cfg?.rules,
          criteria: cfg?.criteria,
          metrics: cfg?.metrics,
          reference: cfg?.reference,
          model: cfg?.model
        };
      }
      async run(context) {
        const input = context.input;
        if (!input.content) {
          throw new Error('Validate member requires "content" in input');
        }
        const evalType = this.validateConfig.evalType;
        const evaluator = this.getEvaluator(evalType);
        const evalConfig = {
          ...this.validateConfig,
          reference: input.reference || this.validateConfig.reference
        };
        const scores = await evaluator.evaluate(input.content, evalConfig);
        const threshold = this.validateConfig.threshold;
        const passed = scores.average >= threshold;
        return {
          passed,
          score: scores.average,
          scores: scores.breakdown,
          details: scores.details || {},
          evalType
        };
      }
      /**
       * Get the appropriate evaluator based on type
       */
      getEvaluator(type) {
        switch (type) {
          case "rule":
            return new RuleEvaluator();
          case "judge":
            return new JudgeEvaluator();
          case "nlp":
            return new NLPEvaluator();
          case "embedding":
            return new EmbeddingEvaluator();
          default:
            throw new Error(`Unknown evaluator type: ${type}`);
        }
      }
    };
  }
});

// src/members/built-in/validate/index.ts
var validate_exports = {};
__export(validate_exports, {
  BaseEvaluator: () => BaseEvaluator,
  EmbeddingEvaluator: () => EmbeddingEvaluator,
  JudgeEvaluator: () => JudgeEvaluator,
  NLPEvaluator: () => NLPEvaluator,
  RuleEvaluator: () => RuleEvaluator,
  ValidateMember: () => ValidateMember
});
var init_validate = __esm({
  "src/members/built-in/validate/index.ts"() {
    "use strict";
    init_validate_member();
    init_base_evaluator();
    init_rule_evaluator();
    init_judge_evaluator();
    init_nlp_evaluator();
    init_embedding_evaluator();
  }
});

// src/members/built-in/rag/chunker.ts
var Chunker;
var init_chunker = __esm({
  "src/members/built-in/rag/chunker.ts"() {
    "use strict";
    Chunker = class {
      /**
       * Chunk text based on strategy
       */
      chunk(text, strategy, chunkSize, overlap) {
        switch (strategy) {
          case "fixed":
            return this.fixedSizeChunking(text, chunkSize, overlap);
          case "semantic":
            return this.semanticChunking(text, chunkSize, overlap);
          case "recursive":
            return this.recursiveChunking(text, chunkSize, overlap);
          default:
            return this.fixedSizeChunking(text, chunkSize, overlap);
        }
      }
      /**
       * Fixed-size chunking with overlap
       */
      fixedSizeChunking(text, chunkSize, overlap) {
        const chunks = [];
        const words = text.split(/\s+/);
        for (let i = 0; i < words.length; i += chunkSize - overlap) {
          const chunkWords = words.slice(i, i + chunkSize);
          const chunkText = chunkWords.join(" ");
          chunks.push({
            text: chunkText,
            index: chunks.length
          });
          if (i + chunkSize >= words.length) {
            break;
          }
        }
        return chunks;
      }
      /**
       * Semantic chunking (breaks on paragraph boundaries)
       */
      semanticChunking(text, chunkSize, overlap) {
        const chunks = [];
        const paragraphs = text.split(/\n\n+/);
        let currentChunk = [];
        let currentSize = 0;
        for (const paragraph of paragraphs) {
          const words = paragraph.split(/\s+/);
          const paragraphSize = words.length;
          if (currentSize + paragraphSize > chunkSize && currentChunk.length > 0) {
            chunks.push({
              text: currentChunk.join("\n\n"),
              index: chunks.length
            });
            if (overlap > 0 && currentChunk.length > 0) {
              const lastParagraph = currentChunk[currentChunk.length - 1];
              currentChunk = [lastParagraph, paragraph];
              currentSize = lastParagraph.split(/\s+/).length + paragraphSize;
            } else {
              currentChunk = [paragraph];
              currentSize = paragraphSize;
            }
          } else {
            currentChunk.push(paragraph);
            currentSize += paragraphSize;
          }
        }
        if (currentChunk.length > 0) {
          chunks.push({
            text: currentChunk.join("\n\n"),
            index: chunks.length
          });
        }
        return chunks;
      }
      /**
       * Recursive chunking (tries multiple separators)
       */
      recursiveChunking(text, chunkSize, overlap) {
        const separators = ["\n\n", "\n", ". ", " "];
        return this.recursiveChunkingHelper(text, chunkSize, overlap, separators, 0);
      }
      recursiveChunkingHelper(text, chunkSize, overlap, separators, depth) {
        const words = text.split(/\s+/);
        if (words.length <= chunkSize) {
          return [{ text, index: 0 }];
        }
        if (depth >= separators.length) {
          return this.fixedSizeChunking(text, chunkSize, overlap);
        }
        const separator = separators[depth];
        const parts = text.split(separator);
        const chunks = [];
        let currentChunk = [];
        let currentSize = 0;
        for (const part of parts) {
          const partWords = part.split(/\s+/);
          const partSize = partWords.length;
          if (currentSize + partSize > chunkSize && currentChunk.length > 0) {
            const chunkText = currentChunk.join(separator);
            const subChunks = this.recursiveChunkingHelper(
              chunkText,
              chunkSize,
              overlap,
              separators,
              depth + 1
            );
            chunks.push(...subChunks.map((chunk, i) => ({ ...chunk, index: chunks.length + i })));
            currentChunk = [part];
            currentSize = partSize;
          } else {
            currentChunk.push(part);
            currentSize += partSize;
          }
        }
        if (currentChunk.length > 0) {
          const chunkText = currentChunk.join(separator);
          const subChunks = this.recursiveChunkingHelper(
            chunkText,
            chunkSize,
            overlap,
            separators,
            depth + 1
          );
          chunks.push(...subChunks.map((chunk, i) => ({ ...chunk, index: chunks.length + i })));
        }
        return chunks;
      }
    };
  }
});

// src/members/built-in/rag/rag-member.ts
var RAGMember;
var init_rag_member = __esm({
  "src/members/built-in/rag/rag-member.ts"() {
    "use strict";
    init_base_member();
    init_chunker();
    RAGMember = class extends BaseMember {
      constructor(config, env) {
        super(config);
        this.env = env;
        const cfg = config.config;
        this.ragConfig = {
          operation: cfg?.operation || "search",
          chunkStrategy: cfg?.chunkStrategy || "semantic",
          chunkSize: cfg?.chunkSize || 512,
          overlap: cfg?.overlap || 50,
          embeddingModel: cfg?.embeddingModel || "@cf/baai/bge-base-en-v1.5",
          topK: cfg?.topK || 5,
          rerank: cfg?.rerank || false,
          rerankAlgorithm: cfg?.rerankAlgorithm || "cross-encoder"
        };
        this.chunker = new Chunker();
      }
      async run(context) {
        const input = context.input;
        const operation = this.ragConfig.operation;
        switch (operation) {
          case "index":
            return await this.indexContent(input);
          case "search":
            return await this.searchContent(input);
          default:
            throw new Error(`Unknown RAG operation: ${operation}`);
        }
      }
      /**
       * Index content into vector database
       */
      async indexContent(input) {
        if (!input.content) {
          throw new Error('Index operation requires "content" in input');
        }
        if (!input.id) {
          throw new Error('Index operation requires "id" in input');
        }
        const chunks = this.chunker.chunk(
          input.content,
          this.ragConfig.chunkStrategy,
          this.ragConfig.chunkSize,
          this.ragConfig.overlap
        );
        return {
          indexed: chunks.length,
          chunks: chunks.length,
          embeddingModel: this.ragConfig.embeddingModel,
          chunkStrategy: this.ragConfig.chunkStrategy
        };
      }
      /**
       * Search content in vector database
       */
      async searchContent(input) {
        if (!input.query) {
          throw new Error('Search operation requires "query" in input');
        }
        return {
          results: [],
          count: 0,
          reranked: this.ragConfig.rerank
        };
      }
      /**
       * Generate embeddings using Cloudflare AI
       */
      async generateEmbeddings(chunks) {
        return chunks.map(() => Array(384).fill(0));
      }
      /**
       * Generate a single embedding
       */
      async generateEmbedding(text) {
        return Array(384).fill(0);
      }
      /**
       * Store chunks in Vectorize
       */
      async storeInVectorize(docId, chunks, embeddings, metadata) {
      }
      /**
       * Search Vectorize for similar vectors
       */
      async searchVectorize(queryEmbedding, filter) {
        return [];
      }
      /**
       * Rerank search results
       */
      async rerank(query, results) {
        return results;
      }
    };
  }
});

// src/members/built-in/rag/index.ts
var rag_exports = {};
__export(rag_exports, {
  Chunker: () => Chunker,
  RAGMember: () => RAGMember
});
var init_rag = __esm({
  "src/members/built-in/rag/index.ts"() {
    "use strict";
    init_rag_member();
    init_chunker();
  }
});

// src/members/built-in/hitl/hitl-member.ts
var logger2, HITLMember;
var init_hitl_member = __esm({
  "src/members/built-in/hitl/hitl-member.ts"() {
    "use strict";
    init_base_member();
    init_observability();
    logger2 = createLogger({ serviceName: "hitl-member" });
    HITLMember = class extends BaseMember {
      constructor(config, env) {
        super(config);
        this.env = env;
        const cfg = config.config;
        this.hitlConfig = {
          action: cfg?.action || "suspend",
          timeout: cfg?.timeout || 864e5,
          // 24 hours
          notificationChannel: cfg?.notificationChannel,
          notificationConfig: cfg?.notificationConfig
        };
      }
      async run(context) {
        const action = this.hitlConfig.action;
        switch (action) {
          case "suspend":
            return await this.suspendForApproval(context);
          case "resume":
            return await this.resumeExecution(context);
          case "approve":
            return await this.approveExecution(context);
          case "reject":
            return await this.rejectExecution(context);
          default:
            throw new Error(`Unknown HITL action: ${action}`);
        }
      }
      /**
       * Suspend execution and wait for approval
       */
      async suspendForApproval(context) {
        const input = context.input;
        if (!input.approvalData) {
          throw new Error('Suspend action requires "approvalData" in input');
        }
        const executionId = this.generateExecutionId();
        const expiresAt = Date.now() + this.hitlConfig.timeout;
        const approvalState = {
          executionId,
          state: context.state || {},
          suspendedAt: Date.now(),
          expiresAt,
          approvalData: input.approvalData,
          status: "suspended"
        };
        if (this.hitlConfig.notificationChannel) {
          await this.sendNotification(executionId, input.approvalData);
        }
        const approvalUrl = `https://your-app.com/approve/${executionId}`;
        return {
          status: "suspended",
          executionId,
          approvalUrl,
          expiresAt
        };
      }
      /**
       * Resume execution after approval/rejection
       */
      async resumeExecution(context) {
        const input = context.input;
        if (!input.executionId) {
          throw new Error('Resume action requires "executionId" in input');
        }
        const approvalState = {
          executionId: input.executionId,
          state: {},
          suspendedAt: Date.now() - 1e3,
          expiresAt: Date.now() + 864e5,
          approvalData: {},
          status: input.approved ? "approved" : "rejected",
          comments: input.comments
        };
        if (Date.now() > approvalState.expiresAt) {
          return {
            status: "expired",
            executionId: input.executionId,
            comments: "Approval request expired"
          };
        }
        return {
          status: approvalState.status,
          executionId: input.executionId,
          state: approvalState.state,
          comments: input.comments
        };
      }
      /**
       * Approve execution (shorthand for resume with approved=true)
       */
      async approveExecution(context) {
        const input = context.input;
        return await this.resumeExecution({
          ...context,
          input: { ...input, approved: true }
        });
      }
      /**
       * Reject execution (shorthand for resume with approved=false)
       */
      async rejectExecution(context) {
        const input = context.input;
        return await this.resumeExecution({
          ...context,
          input: { ...input, approved: false }
        });
      }
      /**
       * Send notification to configured channel
       */
      async sendNotification(executionId, approvalData) {
        const channel = this.hitlConfig.notificationChannel;
        const config = this.hitlConfig.notificationConfig || {};
        switch (channel) {
          case "slack":
            await this.sendSlackNotification(executionId, approvalData, config);
            break;
          case "email":
            await this.sendEmailNotification(executionId, approvalData, config);
            break;
          case "webhook":
            await this.sendWebhookNotification(executionId, approvalData, config);
            break;
        }
      }
      /**
       * Send Slack notification
       */
      async sendSlackNotification(executionId, approvalData, config) {
        const webhookUrl = config.webhookUrl;
        if (!webhookUrl || typeof webhookUrl !== "string") {
          throw new Error("Slack notification requires webhookUrl in notificationConfig");
        }
        const message = {
          text: `\u{1F514} Approval Required`,
          blocks: [
            {
              type: "header",
              text: {
                type: "plain_text",
                text: "\u{1F514} Approval Required"
              }
            },
            {
              type: "section",
              text: {
                type: "mrkdwn",
                text: `*Execution ID:* ${executionId}
*Data:* ${JSON.stringify(approvalData, null, 2)}`
              }
            },
            {
              type: "actions",
              elements: [
                {
                  type: "button",
                  text: {
                    type: "plain_text",
                    text: "Approve"
                  },
                  style: "primary",
                  url: `https://your-app.com/approve/${executionId}?action=approve`
                },
                {
                  type: "button",
                  text: {
                    type: "plain_text",
                    text: "Reject"
                  },
                  style: "danger",
                  url: `https://your-app.com/approve/${executionId}?action=reject`
                }
              ]
            }
          ]
        };
        await fetch(webhookUrl, {
          method: "POST",
          headers: { "Content-Type": "application/json" },
          body: JSON.stringify(message)
        });
      }
      /**
       * Send email notification
       */
      async sendEmailNotification(executionId, approvalData, config) {
        logger2.debug("Email notification not yet implemented", {
          executionId
        });
      }
      /**
       * Send webhook notification
       */
      async sendWebhookNotification(executionId, approvalData, config) {
        const webhookUrl = config.webhookUrl;
        if (!webhookUrl || typeof webhookUrl !== "string") {
          throw new Error("Webhook notification requires webhookUrl in notificationConfig");
        }
        await fetch(webhookUrl, {
          method: "POST",
          headers: { "Content-Type": "application/json" },
          body: JSON.stringify({
            executionId,
            approvalData,
            approvalUrl: `https://your-app.com/approve/${executionId}`,
            expiresAt: Date.now() + this.hitlConfig.timeout
          })
        });
      }
      /**
       * Generate a cryptographically secure unique execution ID
       */
      generateExecutionId() {
        return `exec_${crypto.randomUUID()}`;
      }
      /**
       * Get Durable Object for approval state
       */
      getApprovalDO(executionId) {
        return null;
      }
    };
  }
});

// src/members/built-in/hitl/index.ts
var hitl_exports = {};
__export(hitl_exports, {
  HITLMember: () => HITLMember
});
var init_hitl = __esm({
  "src/members/built-in/hitl/index.ts"() {
    "use strict";
    init_hitl_member();
  }
});

// src/members/built-in/fetch/fetch-member.ts
var FetchMember;
var init_fetch_member = __esm({
  "src/members/built-in/fetch/fetch-member.ts"() {
    "use strict";
    init_base_member();
    FetchMember = class extends BaseMember {
      constructor(config, env) {
        super(config);
        this.env = env;
        const cfg = config.config;
        this.fetchConfig = {
          method: cfg?.method || "GET",
          headers: cfg?.headers || {},
          retry: cfg?.retry !== void 0 ? cfg.retry : 3,
          timeout: cfg?.timeout || 3e4,
          retryDelay: cfg?.retryDelay || 1e3
        };
      }
      async run(context) {
        const input = context.input;
        if (!input.url) {
          throw new Error('Fetch member requires "url" in input');
        }
        const startTime = Date.now();
        const maxRetries = this.fetchConfig.retry || 0;
        for (let attempt = 0; attempt <= maxRetries; attempt++) {
          try {
            const result = await this.executeRequest(input, attempt);
            return {
              ...result,
              duration: Date.now() - startTime,
              attempt: attempt + 1
            };
          } catch (error) {
            if (attempt === maxRetries) {
              throw new Error(
                `Fetch failed after ${attempt + 1} attempts: ${error instanceof Error ? error.message : "Unknown error"}`
              );
            }
            const delay = this.fetchConfig.retryDelay * Math.pow(2, attempt);
            await this.sleep(delay);
          }
        }
        throw new Error("Fetch failed: Maximum retries exceeded");
      }
      async executeRequest(input, attempt) {
        const url = input.url;
        const method = this.fetchConfig.method || "GET";
        const headers = {
          ...this.fetchConfig.headers,
          ...input.headers
        };
        const options = {
          method,
          headers,
          signal: AbortSignal.timeout(this.fetchConfig.timeout)
        };
        if (input.body && ["POST", "PUT", "PATCH"].includes(method)) {
          if (typeof input.body === "object") {
            options.body = JSON.stringify(input.body);
            if (!headers["Content-Type"]) {
              headers["Content-Type"] = "application/json";
            }
          } else {
            options.body = input.body;
          }
        }
        const response = await fetch(url, options);
        const contentType = response.headers.get("content-type") || "";
        let body;
        if (contentType.includes("application/json")) {
          body = await response.json();
        } else if (contentType.includes("text/")) {
          body = await response.text();
        } else {
          body = await response.text();
        }
        if (!response.ok) {
          throw new Error(`HTTP ${response.status}: ${response.statusText}`);
        }
        return {
          status: response.status,
          statusText: response.statusText,
          headers: Object.fromEntries(response.headers.entries()),
          body
        };
      }
      sleep(ms) {
        return new Promise((resolve2) => setTimeout(resolve2, ms));
      }
    };
  }
});

// src/members/built-in/fetch/index.ts
var fetch_exports = {};
__export(fetch_exports, {
  FetchMember: () => FetchMember
});
var init_fetch = __esm({
  "src/members/built-in/fetch/index.ts"() {
    "use strict";
    init_fetch_member();
  }
});

// src/members/built-in/queries/queries-member.ts
var QueriesMember;
var init_queries_member = __esm({
  "src/members/built-in/queries/queries-member.ts"() {
    "use strict";
    init_base_member();
    QueriesMember = class extends BaseMember {
      constructor(config, env) {
        super(config);
        this.env = env;
        const cfg = config.config;
        this.queriesConfig = {
          defaultDatabase: cfg?.defaultDatabase,
          cacheTTL: cfg?.cacheTTL,
          maxRows: cfg?.maxRows,
          timeout: cfg?.timeout,
          readOnly: cfg?.readOnly !== void 0 ? cfg.readOnly : false,
          transform: cfg?.transform || "none",
          includeMetadata: cfg?.includeMetadata !== void 0 ? cfg.includeMetadata : true
        };
      }
      async run(context) {
        const input = context.input;
        if (!input.queryName && !input.sql) {
          throw new Error("Either queryName or sql must be provided");
        }
        if (input.queryName && input.sql) {
          throw new Error("Cannot specify both queryName and sql");
        }
        const query = input.queryName ? await this.loadQueryFromCatalog(input.queryName) : { sql: input.sql, params: {}, database: input.database };
        const database = input.database || query.database || this.queriesConfig.defaultDatabase;
        if (!database) {
          throw new Error("No database specified and no default database configured");
        }
        const hyperdrive = this.env[database];
        if (!hyperdrive) {
          throw new Error(`Hyperdrive binding not found: ${database}`);
        }
        if (this.queriesConfig.readOnly && this.isWriteQuery(query.sql)) {
          throw new Error("Write operations not allowed in read-only mode");
        }
        const { sql, params } = this.prepareQuery(query.sql, input.input || query.params || {});
        const startTime = Date.now();
        const result = await this.executeQuery(hyperdrive, sql, params);
        const executionTime = Date.now() - startTime;
        let rows = result.rows;
        if (this.queriesConfig.transform === "camelCase") {
          rows = this.toCamelCase(rows);
        } else if (this.queriesConfig.transform === "snakeCase") {
          rows = this.toSnakeCase(rows);
        }
        if (this.queriesConfig.maxRows && rows.length > this.queriesConfig.maxRows) {
          rows = rows.slice(0, this.queriesConfig.maxRows);
        }
        const output = {
          rows,
          count: rows.length,
          metadata: {
            columns: result.columns || [],
            executionTime,
            cached: false,
            // TODO: Implement caching
            database,
            ...this.queriesConfig.includeMetadata && { query: sql }
          }
        };
        return output;
      }
      /**
       * Load query from catalog
       */
      async loadQueryFromCatalog(queryName) {
        throw new Error(
          `Query catalog not yet implemented. Use inline SQL with 'sql' parameter instead of 'queryName'.`
        );
      }
      /**
       * Prepare query with parameters
       */
      prepareQuery(sql, input) {
        if (Array.isArray(input)) {
          return { sql, params: input };
        }
        const params = [];
        let paramIndex = 1;
        const convertedSql = sql.replace(/:(\w+)/g, (match, paramName) => {
          if (!(paramName in input)) {
            throw new Error(`Missing parameter: ${paramName}`);
          }
          params.push(input[paramName]);
          return `$${paramIndex++}`;
        });
        return { sql: convertedSql, params };
      }
      /**
       * Execute query via Hyperdrive/D1
       */
      async executeQuery(hyperdrive, sql, params) {
        let stmt = hyperdrive.prepare(sql);
        if (params.length > 0) {
          stmt = stmt.bind(...params);
        }
        const executePromise = stmt.all();
        const result = this.queriesConfig.timeout ? await Promise.race([
          executePromise,
          new Promise(
            (_, reject) => setTimeout(() => reject(new Error("Query timeout")), this.queriesConfig.timeout)
          )
        ]) : await executePromise;
        const columns = result.results.length > 0 ? Object.keys(result.results[0]) : result.meta?.columns ? result.meta.columns.map((c) => c.name) : [];
        return {
          rows: result.results,
          columns
        };
      }
      /**
       * Check if query is a write operation
       */
      isWriteQuery(sql) {
        const upperSQL = sql.trim().toUpperCase();
        return /^(INSERT|UPDATE|DELETE|DROP|CREATE|ALTER|TRUNCATE|REPLACE)/i.test(upperSQL);
      }
      /**
       * Transform object keys to camelCase
       */
      toCamelCase(rows) {
        return rows.map((row) => {
          const transformed = {};
          for (const [key, value] of Object.entries(row)) {
            const camelKey = key.replace(/_([a-z])/g, (_, letter) => letter.toUpperCase());
            transformed[camelKey] = value;
          }
          return transformed;
        });
      }
      /**
       * Transform object keys to snake_case
       */
      toSnakeCase(rows) {
        return rows.map((row) => {
          const transformed = {};
          for (const [key, value] of Object.entries(row)) {
            const snakeKey = key.replace(/[A-Z]/g, (letter) => `_${letter.toLowerCase()}`);
            transformed[snakeKey] = value;
          }
          return transformed;
        });
      }
    };
  }
});

// src/members/built-in/queries/index.ts
var queries_exports = {};
__export(queries_exports, {
  QueriesMember: () => QueriesMember
});
var init_queries = __esm({
  "src/members/built-in/queries/index.ts"() {
    "use strict";
    init_queries_member();
  }
});

// src/cli/index.ts
import { Command as Command10 } from "commander";
import chalk10 from "chalk";

// src/cli/commands/init.ts
import { Command } from "commander";
import chalk from "chalk";
import * as fs from "fs/promises";
import * as path from "path";
import { fileURLToPath } from "url";
function createInitCommand() {
  const init = new Command("init");
  init.description(
    'Initialize a new Conductor project (use "." for current dir or "my-project" for new)'
  ).argument("[directory]", "Project directory (default: current directory)", ".").option("--template <name>", "Template to use (cloudflare)", "cloudflare").option("--force", "Overwrite existing files").option("--no-examples", "Skip example files (only include minimal starter files)").action(async (directory, options) => {
    try {
      console.log("");
      console.log(chalk.bold("\u{1F3AF} Initializing Conductor project..."));
      console.log("");
      const targetDir = path.resolve(process.cwd(), directory);
      let directoryExists = false;
      let isConductorProject = false;
      let hasFiles = false;
      try {
        const files = await fs.readdir(targetDir);
        directoryExists = true;
        hasFiles = files.length > 0;
        const conductorMarkers = [
          "conductor.config.ts",
          "conductor.config.js",
          "ensembles",
          "members"
        ];
        for (const marker of conductorMarkers) {
          try {
            await fs.access(path.join(targetDir, marker));
            isConductorProject = true;
            break;
          } catch {
          }
        }
      } catch (error) {
        await fs.mkdir(targetDir, { recursive: true });
      }
      if (isConductorProject && !options.force) {
        console.error(chalk.yellow("\u26A0 Detected existing Conductor project"));
        console.error("");
        console.error(chalk.dim("This directory appears to already have Conductor files."));
        console.error(chalk.dim("Initializing will overwrite:"));
        console.error(chalk.dim("  - conductor.config.ts"));
        console.error(chalk.dim("  - ensembles/"));
        console.error(chalk.dim("  - members/"));
        console.error(chalk.dim("  - prompts/"));
        console.error(chalk.dim("  - configs/"));
        console.error(chalk.dim("  - tests/"));
        console.error("");
        console.error(chalk.dim("Use --force to overwrite existing Conductor files"));
        console.error("");
        process.exit(1);
      }
      if (hasFiles && !isConductorProject && !options.force) {
        console.error(chalk.yellow("\u26A0 Directory is not empty"));
        console.error("");
        console.error(chalk.dim("This directory contains files but is not a Conductor project."));
        console.error(
          chalk.dim("Initializing will add Conductor structure alongside existing files.")
        );
        console.error("");
        console.error(chalk.dim("Use --force to proceed"));
        console.error("");
        process.exit(1);
      }
      let packageRoot = process.cwd();
      let currentDir = fileURLToPath(import.meta.url);
      while (currentDir !== path.dirname(currentDir)) {
        currentDir = path.dirname(currentDir);
        try {
          const pkgPath2 = path.join(currentDir, "package.json");
          await fs.access(pkgPath2);
          const pkgContent2 = await fs.readFile(pkgPath2, "utf-8");
          const pkg2 = JSON.parse(pkgContent2);
          if (pkg2.name === "@ensemble-edge/conductor") {
            packageRoot = currentDir;
            break;
          }
        } catch {
        }
      }
      const templatePath = path.join(
        packageRoot,
        "catalog",
        "cloud",
        options.template,
        "templates"
      );
      try {
        await fs.access(templatePath);
      } catch {
        console.error(chalk.red(`Error: Template '${options.template}' not found`));
        console.error("");
        console.error(chalk.dim(`Searched at: ${templatePath}`));
        console.error(chalk.dim("Available templates:"));
        console.error(chalk.dim("  - cloudflare (default)"));
        console.error("");
        process.exit(1);
      }
      console.log(chalk.cyan(`Template: ${options.template}`));
      console.log(chalk.cyan(`Target: ${targetDir}`));
      console.log(chalk.cyan(`Examples: ${options.examples !== false ? "included" : "excluded"}`));
      console.log("");
      const pkgPath = path.join(packageRoot, "package.json");
      const pkgContent = await fs.readFile(pkgPath, "utf-8");
      const pkg = JSON.parse(pkgContent);
      const conductorVersion = pkg.version;
      await copyDirectory(templatePath, targetDir, options.force || false, options.examples !== false, conductorVersion);
      console.log(chalk.green("\u2713 Project initialized successfully"));
      console.log("");
      console.log(chalk.bold("Next steps:"));
      console.log("");
      if (directory !== ".") {
        console.log(chalk.dim(`  1. cd ${directory}`));
      }
      console.log(chalk.dim(`  ${directory !== "." ? "2" : "1"}. npm install`));
      console.log(chalk.dim(`  ${directory !== "." ? "3" : "2"}. Review the generated files:`));
      console.log(chalk.dim("     - ensembles/    : Your workflows"));
      console.log(chalk.dim("     - members/      : AI members, functions, and agents"));
      console.log(chalk.dim("     - prompts/      : Prompt templates"));
      console.log(chalk.dim("     - configs/      : Configuration files"));
      console.log(
        chalk.dim(
          `  ${directory !== "." ? "4" : "3"}. npx wrangler dev  : Start local development`
        )
      );
      console.log("");
      console.log(chalk.dim("Documentation: https://docs.ensemble-edge.com/conductor"));
      console.log("");
    } catch (error) {
      console.error("");
      console.error(chalk.red("\u2717 Failed to initialize project"));
      console.error("");
      console.error(chalk.dim(error.message));
      if (error.stack) {
        console.error(chalk.dim(error.stack));
      }
      console.error("");
      process.exit(1);
    }
  });
  return init;
}
async function copyDirectory(src, dest, force, includeExamples = true, conductorVersion) {
  await fs.mkdir(dest, { recursive: true });
  const entries = await fs.readdir(src, { withFileTypes: true });
  for (const entry of entries) {
    const srcPath = path.join(src, entry.name);
    const destPath = path.join(dest, entry.name);
    if (!includeExamples && entry.name === "examples" && entry.isDirectory()) {
      console.log(chalk.dim(`  \u2298 Skipping ${path.relative(dest, destPath)} (--no-examples)`));
      continue;
    }
    if (entry.isDirectory()) {
      await copyDirectory(srcPath, destPath, force, includeExamples, conductorVersion);
    } else {
      if (!force) {
        try {
          await fs.access(destPath);
          console.log(chalk.yellow(`  \u2298 Skipping ${entry.name} (already exists)`));
          continue;
        } catch {
        }
      }
      if (conductorVersion && entry.name === "package.json") {
        let content = await fs.readFile(srcPath, "utf-8");
        content = content.replace(/__CONDUCTOR_VERSION__/g, conductorVersion);
        await fs.writeFile(destPath, content, "utf-8");
        console.log(chalk.dim(`  \u2713 Created ${path.relative(dest, destPath)} (version: ${conductorVersion})`));
      } else {
        await fs.copyFile(srcPath, destPath);
        console.log(chalk.dim(`  \u2713 Created ${path.relative(dest, destPath)}`));
      }
    }
  }
}

// src/cli/commands/exec.ts
import { Command as Command2 } from "commander";
import chalk2 from "chalk";

// src/members/built-in/registry.ts
var BuiltInMemberRegistry = class {
  constructor() {
    this.members = /* @__PURE__ */ new Map();
  }
  /**
   * Register a built-in member
   */
  register(metadata, factory) {
    this.members.set(metadata.name, {
      metadata,
      factory,
      loaded: false
    });
  }
  /**
   * Check if a member is built-in
   */
  isBuiltIn(name) {
    return this.members.has(name);
  }
  /**
   * Get a built-in member instance (lazy loading)
   */
  create(name, config, env) {
    const entry = this.members.get(name);
    if (!entry) {
      throw new Error(
        `Built-in member "${name}" not found. Available: ${this.getAvailableNames().join(", ")}`
      );
    }
    entry.loaded = true;
    return entry.factory(config, env);
  }
  /**
   * Get metadata for a built-in member
   */
  getMetadata(name) {
    return this.members.get(name)?.metadata;
  }
  /**
   * List all built-in members
   */
  list() {
    return Array.from(this.members.values()).map((entry) => entry.metadata);
  }
  /**
   * Get available member names
   */
  getAvailableNames() {
    return Array.from(this.members.keys());
  }
  /**
   * Get members by type
   */
  listByType(type) {
    return this.list().filter((m) => m.type === type);
  }
  /**
   * Get members by tag
   */
  listByTag(tag) {
    return this.list().filter((m) => m.tags?.includes(tag));
  }
};
var registry = null;
function getBuiltInRegistry() {
  if (!registry) {
    registry = new BuiltInMemberRegistry();
    registerAllBuiltInMembers(registry);
  }
  return registry;
}
function registerAllBuiltInMembers(registry2) {
  registry2.register(
    {
      name: "scrape",
      version: "1.0.0",
      description: "3-tier web scraping with bot protection and fallback strategies",
      type: "Function" /* Function */,
      tags: ["web", "scraping", "cloudflare", "browser-rendering"],
      examples: [
        {
          name: "basic-scrape",
          description: "Simple web scraping with balanced strategy",
          input: { url: "https://example.com" },
          config: { strategy: "balanced", returnFormat: "markdown" },
          output: { markdown: "...", tier: 1, duration: 350 }
        },
        {
          name: "aggressive-scrape",
          description: "Aggressive scraping with all fallback tiers",
          input: { url: "https://example.com" },
          config: { strategy: "aggressive", returnFormat: "markdown" },
          output: { markdown: "...", tier: 3, duration: 4500 }
        }
      ],
      documentation: "https://docs.conductor.dev/built-in-members/scrape"
    },
    (config, env) => {
      const { ScrapeMember: ScrapeMember2 } = (init_scrape(), __toCommonJS(scrape_exports));
      return new ScrapeMember2(config, env);
    }
  );
  registry2.register(
    {
      name: "validate",
      version: "1.0.0",
      description: "Validation and evaluation with pluggable evaluators (judge, NLP, embedding, rule)",
      type: "Scoring" /* Scoring */,
      tags: ["validation", "evaluation", "scoring", "quality"],
      examples: [
        {
          name: "rule-validation",
          description: "Validate content using custom rules",
          input: { content: "Sample content..." },
          config: {
            evalType: "rule",
            rules: [{ name: "minLength", check: "content.length >= 800", weight: 0.5 }],
            threshold: 0.7
          },
          output: { passed: true, score: 0.85, details: {} }
        },
        {
          name: "llm-judge",
          description: "Evaluate quality using LLM judge",
          input: { content: "Sample content...", reference: "Expected output..." },
          config: {
            evalType: "judge",
            criteria: [
              { name: "accuracy", weight: 0.4 },
              { name: "relevance", weight: 0.3 }
            ],
            threshold: 0.8
          }
        }
      ],
      documentation: "https://docs.conductor.dev/built-in-members/validate"
    },
    (config, env) => {
      const { ValidateMember: ValidateMember2 } = (init_validate(), __toCommonJS(validate_exports));
      return new ValidateMember2(config, env);
    }
  );
  registry2.register(
    {
      name: "rag",
      version: "1.0.0",
      description: "RAG system using Cloudflare Vectorize and AI embeddings",
      type: "Data" /* Data */,
      tags: ["rag", "vectorize", "embeddings", "search", "ai"],
      examples: [
        {
          name: "index-content",
          description: "Index content into vector database",
          input: {
            content: "Document content...",
            id: "doc-123",
            source: "https://example.com"
          },
          config: {
            operation: "index",
            chunkStrategy: "semantic",
            chunkSize: 512
          },
          output: { indexed: 10, chunks: 10 }
        },
        {
          name: "search-content",
          description: "Search for relevant content",
          input: { query: "What is the company mission?" },
          config: {
            operation: "search",
            topK: 5,
            rerank: true
          },
          output: { results: [], count: 5 }
        }
      ],
      documentation: "https://docs.conductor.dev/built-in-members/rag"
    },
    (config, env) => {
      const { RAGMember: RAGMember2 } = (init_rag(), __toCommonJS(rag_exports));
      return new RAGMember2(config, env);
    }
  );
  registry2.register(
    {
      name: "hitl",
      version: "1.0.0",
      description: "Human-in-the-loop workflows with approval gates and notifications",
      type: "Function" /* Function */,
      tags: ["workflow", "approval", "human-in-loop", "durable-objects"],
      examples: [
        {
          name: "approval-gate",
          description: "Suspend workflow for manual approval",
          input: {
            approvalData: {
              transaction: { amount: 1e4, to: "account-123" },
              risk_score: 0.85
            }
          },
          config: {
            action: "suspend",
            timeout: 864e5,
            notificationChannel: "slack"
          },
          output: {
            status: "suspended",
            executionId: "exec-123",
            approvalUrl: "https://app.com/approve/exec-123"
          }
        }
      ],
      documentation: "https://docs.conductor.dev/built-in-members/hitl"
    },
    (config, env) => {
      const { HITLMember: HITLMember2 } = (init_hitl(), __toCommonJS(hitl_exports));
      return new HITLMember2(config, env);
    }
  );
  registry2.register(
    {
      name: "fetch",
      version: "1.0.0",
      description: "HTTP client with retry logic and exponential backoff",
      type: "Function" /* Function */,
      tags: ["http", "api", "fetch", "retry"],
      examples: [
        {
          name: "basic-fetch",
          description: "Simple HTTP GET request",
          input: { url: "https://api.example.com/data" },
          config: { method: "GET", retry: 3, timeout: 5e3 },
          output: { status: 200, body: {}, headers: {} }
        },
        {
          name: "post-with-retry",
          description: "POST request with retry logic",
          input: {
            url: "https://api.example.com/submit",
            body: { data: "value" }
          },
          config: {
            method: "POST",
            retry: 5,
            timeout: 1e4,
            headers: { "Content-Type": "application/json" }
          }
        }
      ],
      documentation: "https://docs.conductor.dev/built-in-members/fetch"
    },
    (config, env) => {
      const { FetchMember: FetchMember2 } = (init_fetch(), __toCommonJS(fetch_exports));
      return new FetchMember2(config, env);
    }
  );
  registry2.register(
    {
      name: "queries",
      version: "1.0.0",
      description: "Execute SQL queries across Hyperdrive-connected databases with query catalog support",
      type: "Data" /* Data */,
      tags: ["sql", "database", "queries", "hyperdrive", "analytics"],
      examples: [
        {
          name: "catalog-query",
          description: "Execute query from catalog",
          input: {
            queryName: "user-analytics",
            input: {
              startDate: "2024-01-01",
              endDate: "2024-01-31"
            }
          },
          config: {
            defaultDatabase: "analytics",
            readOnly: true,
            transform: "camelCase"
          },
          output: {
            rows: [],
            count: 25,
            metadata: {
              columns: ["date", "user_count", "active_users"],
              executionTime: 150,
              cached: false,
              database: "analytics"
            }
          }
        },
        {
          name: "inline-query",
          description: "Execute inline SQL query",
          input: {
            sql: "SELECT * FROM users WHERE created_at > $1 LIMIT 100",
            input: ["2024-01-01"]
          },
          config: {
            defaultDatabase: "production",
            readOnly: true,
            maxRows: 100
          }
        }
      ],
      inputSchema: {
        type: "object",
        properties: {
          queryName: { type: "string", description: "Query name from catalog" },
          sql: { type: "string", description: "Inline SQL query" },
          input: {
            oneOf: [{ type: "object" }, { type: "array" }],
            description: "Query parameters"
          },
          database: { type: "string", description: "Database alias" }
        }
      },
      outputSchema: {
        type: "object",
        properties: {
          rows: { type: "array" },
          count: { type: "number" },
          metadata: { type: "object" }
        }
      },
      configSchema: {
        type: "object",
        properties: {
          defaultDatabase: { type: "string" },
          cacheTTL: { type: "number" },
          maxRows: { type: "number" },
          timeout: { type: "number" },
          readOnly: { type: "boolean" },
          transform: { type: "string", enum: ["none", "camelCase", "snakeCase"] },
          includeMetadata: { type: "boolean" }
        }
      },
      documentation: "https://docs.conductor.dev/built-in-members/queries"
    },
    (config, env) => {
      const { QueriesMember: QueriesMember2 } = (init_queries(), __toCommonJS(queries_exports));
      return new QueriesMember2(config, env);
    }
  );
}

// src/sdk/client.ts
var ConductorError = class extends Error {
  constructor(code, message, details, requestId) {
    super(message);
    this.code = code;
    this.details = details;
    this.requestId = requestId;
    this.name = "ConductorError";
  }
};
var ConductorClient = class {
  constructor(config) {
    this.baseUrl = config.baseUrl.replace(/\/$/, "");
    this.apiKey = config.apiKey;
    this.timeout = config.timeout || 3e4;
    this.headers = {
      "Content-Type": "application/json",
      ...config.headers
    };
    if (this.apiKey) {
      this.headers["X-API-Key"] = this.apiKey;
    }
  }
  async execute(options) {
    const response = await this.request("POST", "/api/v1/execute", options);
    return response;
  }
  async listMembers() {
    const response = await this.request(
      "GET",
      "/api/v1/members"
    );
    return response.members;
  }
  async getMember(name) {
    const response = await this.request("GET", `/api/v1/members/${name}`);
    return response;
  }
  async health() {
    const response = await this.request("GET", "/health");
    return response;
  }
  async ready() {
    const response = await this.request("GET", "/health/ready");
    return response.ready;
  }
  async alive() {
    const response = await this.request("GET", "/health/live");
    return response.alive;
  }
  async request(method, path5, body) {
    const url = `${this.baseUrl}${path5}`;
    const controller = new AbortController();
    const timeoutId = setTimeout(() => controller.abort(), this.timeout);
    try {
      const response = await fetch(url, {
        method,
        headers: this.headers,
        body: body ? JSON.stringify(body) : void 0,
        signal: controller.signal
      });
      clearTimeout(timeoutId);
      const data = await response.json();
      if (!response.ok) {
        throw new ConductorError(
          data.error || "UnknownError",
          data.message || "An error occurred",
          data.details,
          data.requestId
        );
      }
      return data;
    } catch (error) {
      clearTimeout(timeoutId);
      if (error.name === "AbortError") {
        throw new ConductorError("TimeoutError", `Request timeout after ${this.timeout}ms`);
      }
      if (error instanceof ConductorError) {
        throw error;
      }
      throw new ConductorError("NetworkError", error.message || "Network error occurred");
    }
  }
};
function createClient(config) {
  return new ConductorClient(config);
}

// src/cli/commands/exec.ts
function createExecCommand() {
  const exec = new Command2("exec").description("Execute a member").argument("<member>", "Member name to execute").option("-i, --input <json>", "Input data as JSON string").option("-c, --config <json>", "Configuration as JSON string").option("-f, --file <path>", "Input data from JSON file").option("--remote", "Force remote execution via API").option("--api-url <url>", "API URL (default: from CONDUCTOR_API_URL env)").option("--api-key <key>", "API key (default: from CONDUCTOR_API_KEY env)").option("--output <format>", "Output format: json, pretty, or raw (default: pretty)", "pretty").action(async (memberName, options) => {
    try {
      let input = {};
      if (options.input) {
        input = JSON.parse(options.input);
      } else if (options.file) {
        const fs6 = await import("fs");
        const content = fs6.readFileSync(options.file, "utf-8");
        input = JSON.parse(content);
      }
      let config = {};
      if (options.config) {
        config = JSON.parse(options.config);
      }
      const forceRemote = options.remote;
      const canExecuteLocally = !forceRemote && canExecuteLocal();
      let result;
      let executionMode;
      if (canExecuteLocally) {
        console.log(chalk2.dim("\u2192 Executing locally..."));
        executionMode = "local";
        result = await executeLocal(memberName, input, config);
      } else {
        const apiUrl = options.apiUrl || process.env.CONDUCTOR_API_URL;
        const apiKey = options.apiKey || process.env.CONDUCTOR_API_KEY;
        if (!apiUrl) {
          console.error(
            chalk2.red("Error: API URL not configured. Set CONDUCTOR_API_URL or use --api-url")
          );
          process.exit(1);
        }
        console.log(chalk2.dim(`\u2192 Executing remotely via ${apiUrl}...`));
        executionMode = "remote";
        result = await executeRemote(memberName, input, config, apiUrl, apiKey);
      }
      if (options.output === "json") {
        console.log(JSON.stringify(result, null, 2));
      } else if (options.output === "raw") {
        console.log(result.data);
      } else {
        console.log("");
        if (result.success) {
          console.log(chalk2.green("\u2713 Execution successful"));
          console.log("");
          console.log(chalk2.bold("Result:"));
          console.log(JSON.stringify(result.data, null, 2));
          console.log("");
          console.log(chalk2.dim(`Duration: ${result.metadata?.duration || "N/A"}ms`));
          console.log(chalk2.dim(`Mode: ${executionMode}`));
        } else {
          console.log(chalk2.red("\u2717 Execution failed"));
          console.log("");
          console.log(chalk2.bold("Error:"));
          console.log(chalk2.red(result.error || "Unknown error"));
        }
      }
      process.exit(result.success ? 0 : 1);
    } catch (error) {
      console.error(chalk2.red("Error:"), error.message);
      if (options.output === "json") {
        console.log(JSON.stringify({ error: error.message }, null, 2));
      }
      process.exit(1);
    }
  });
  return exec;
}
function canExecuteLocal() {
  try {
    const registry2 = getBuiltInRegistry();
    return !!registry2;
  } catch {
    return false;
  }
}
async function executeLocal(memberName, input, config) {
  const startTime = Date.now();
  const registry2 = getBuiltInRegistry();
  if (!registry2.isBuiltIn(memberName)) {
    throw new Error(`Member not found: ${memberName}`);
  }
  const metadata = registry2.getMetadata(memberName);
  if (!metadata) {
    throw new Error(`Member metadata not found: ${memberName}`);
  }
  const memberConfig = {
    name: memberName,
    type: metadata.type,
    config
  };
  const mockEnv = {};
  const member = registry2.create(memberName, memberConfig, mockEnv);
  const context = {
    input,
    env: mockEnv,
    ctx: {
      waitUntil: () => {
      },
      passThroughOnException: () => {
      }
    }
  };
  const result = await member.execute(context);
  return {
    success: result.success,
    data: result.data,
    error: result.error,
    metadata: {
      executionId: `local-${Date.now()}`,
      duration: Date.now() - startTime,
      timestamp: Date.now()
    }
  };
}
async function executeRemote(memberName, input, config, apiUrl, apiKey) {
  const client = createClient({
    baseUrl: apiUrl,
    apiKey
  });
  const result = await client.execute({
    member: memberName,
    input,
    config
  });
  return result;
}

// src/cli/commands/members.ts
import { Command as Command3 } from "commander";
import chalk3 from "chalk";
function createMembersCommand() {
  const members = new Command3("members").description("Manage and inspect members");
  members.command("list").description("List all available members").option("--remote", "List from API instead of local").option("--api-url <url>", "API URL (default: from CONDUCTOR_API_URL env)").option("--api-key <key>", "API key (default: from CONDUCTOR_API_KEY env)").option("--output <format>", "Output format: json, table, or simple (default: table)", "table").action(async (options) => {
    try {
      let membersList;
      if (options.remote) {
        const apiUrl = options.apiUrl || process.env.CONDUCTOR_API_URL;
        const apiKey = options.apiKey || process.env.CONDUCTOR_API_KEY;
        if (!apiUrl) {
          console.error(
            chalk3.red("Error: API URL not configured. Set CONDUCTOR_API_URL or use --api-url")
          );
          process.exit(1);
        }
        const client = createClient({ baseUrl: apiUrl, apiKey });
        membersList = await client.listMembers();
      } else {
        const registry2 = getBuiltInRegistry();
        const builtInMembers = registry2.list();
        membersList = builtInMembers.map((m) => ({
          name: m.name,
          type: m.type,
          version: m.version,
          description: m.description,
          builtIn: true
        }));
      }
      if (options.output === "json") {
        console.log(JSON.stringify(membersList, null, 2));
      } else if (options.output === "simple") {
        membersList.forEach((m) => console.log(m.name));
      } else {
        console.log("");
        console.log(chalk3.bold("Available Members:"));
        console.log("");
        membersList.forEach((m) => {
          console.log(
            `${chalk3.cyan(m.name.padEnd(15))} ${chalk3.dim(m.type.padEnd(10))} ${m.description || ""}`
          );
        });
        console.log("");
        console.log(chalk3.dim(`Total: ${membersList.length} members`));
      }
    } catch (error) {
      console.error(chalk3.red("Error:"), error.message);
      process.exit(1);
    }
  });
  members.command("info").description("Get detailed information about a member").argument("<name>", "Member name").option("--remote", "Get info from API instead of local").option("--api-url <url>", "API URL (default: from CONDUCTOR_API_URL env)").option("--api-key <key>", "API key (default: from CONDUCTOR_API_KEY env)").option("--output <format>", "Output format: json or pretty (default: pretty)", "pretty").action(async (memberName, options) => {
    try {
      let memberInfo;
      if (options.remote) {
        const apiUrl = options.apiUrl || process.env.CONDUCTOR_API_URL;
        const apiKey = options.apiKey || process.env.CONDUCTOR_API_KEY;
        if (!apiUrl) {
          console.error(
            chalk3.red("Error: API URL not configured. Set CONDUCTOR_API_URL or use --api-url")
          );
          process.exit(1);
        }
        const client = createClient({ baseUrl: apiUrl, apiKey });
        memberInfo = await client.getMember(memberName);
      } else {
        const registry2 = getBuiltInRegistry();
        if (!registry2.isBuiltIn(memberName)) {
          console.error(chalk3.red(`Error: Member not found: ${memberName}`));
          process.exit(1);
        }
        const metadata = registry2.getMetadata(memberName);
        memberInfo = {
          name: metadata.name,
          type: metadata.type,
          version: metadata.version,
          description: metadata.description,
          builtIn: true,
          config: {
            schema: metadata.configSchema,
            defaults: {}
          },
          input: {
            schema: metadata.inputSchema,
            examples: metadata.examples
          },
          output: {
            schema: metadata.outputSchema
          },
          tags: metadata.tags,
          documentation: metadata.documentation
        };
      }
      if (options.output === "json") {
        console.log(JSON.stringify(memberInfo, null, 2));
      } else {
        console.log("");
        console.log(chalk3.bold.cyan(memberInfo.name));
        console.log(chalk3.dim(`Version: ${memberInfo.version}`));
        console.log("");
        console.log(chalk3.bold("Description:"));
        console.log(memberInfo.description || "No description");
        console.log("");
        const tags = memberInfo.tags;
        if (tags && tags.length > 0) {
          console.log(chalk3.bold("Tags:"));
          console.log(tags.join(", "));
          console.log("");
        }
        const input = memberInfo.input;
        if (input?.schema) {
          console.log(chalk3.bold("Input Schema:"));
          console.log(JSON.stringify(input.schema, null, 2));
          console.log("");
        }
        const examples = input?.examples;
        if (examples && examples.length > 0) {
          console.log(chalk3.bold("Examples:"));
          examples.forEach((example, i) => {
            console.log(chalk3.dim(`Example ${i + 1}:`));
            console.log(JSON.stringify(example, null, 2));
          });
          console.log("");
        }
        const config = memberInfo.config;
        if (config?.schema) {
          console.log(chalk3.bold("Config Schema:"));
          console.log(JSON.stringify(config.schema, null, 2));
          console.log("");
        }
        if (memberInfo.documentation) {
          console.log(chalk3.bold("Documentation:"));
          console.log(memberInfo.documentation);
          console.log("");
        }
      }
    } catch (error) {
      console.error(chalk3.red("Error:"), error.message);
      process.exit(1);
    }
  });
  return members;
}

// src/cli/commands/docs.ts
import { Command as Command4 } from "commander";
import chalk4 from "chalk";

// src/cli/openapi-generator.ts
import * as fs2 from "fs/promises";
import * as path2 from "path";

// src/runtime/parser.ts
import * as YAML from "yaml";

// node_modules/zod/v3/external.js
var external_exports = {};
__export(external_exports, {
  BRAND: () => BRAND,
  DIRTY: () => DIRTY,
  EMPTY_PATH: () => EMPTY_PATH,
  INVALID: () => INVALID,
  NEVER: () => NEVER,
  OK: () => OK,
  ParseStatus: () => ParseStatus,
  Schema: () => ZodType,
  ZodAny: () => ZodAny,
  ZodArray: () => ZodArray,
  ZodBigInt: () => ZodBigInt,
  ZodBoolean: () => ZodBoolean,
  ZodBranded: () => ZodBranded,
  ZodCatch: () => ZodCatch,
  ZodDate: () => ZodDate,
  ZodDefault: () => ZodDefault,
  ZodDiscriminatedUnion: () => ZodDiscriminatedUnion,
  ZodEffects: () => ZodEffects,
  ZodEnum: () => ZodEnum,
  ZodError: () => ZodError,
  ZodFirstPartyTypeKind: () => ZodFirstPartyTypeKind,
  ZodFunction: () => ZodFunction,
  ZodIntersection: () => ZodIntersection,
  ZodIssueCode: () => ZodIssueCode,
  ZodLazy: () => ZodLazy,
  ZodLiteral: () => ZodLiteral,
  ZodMap: () => ZodMap,
  ZodNaN: () => ZodNaN,
  ZodNativeEnum: () => ZodNativeEnum,
  ZodNever: () => ZodNever,
  ZodNull: () => ZodNull,
  ZodNullable: () => ZodNullable,
  ZodNumber: () => ZodNumber,
  ZodObject: () => ZodObject,
  ZodOptional: () => ZodOptional,
  ZodParsedType: () => ZodParsedType,
  ZodPipeline: () => ZodPipeline,
  ZodPromise: () => ZodPromise,
  ZodReadonly: () => ZodReadonly,
  ZodRecord: () => ZodRecord,
  ZodSchema: () => ZodType,
  ZodSet: () => ZodSet,
  ZodString: () => ZodString,
  ZodSymbol: () => ZodSymbol,
  ZodTransformer: () => ZodEffects,
  ZodTuple: () => ZodTuple,
  ZodType: () => ZodType,
  ZodUndefined: () => ZodUndefined,
  ZodUnion: () => ZodUnion,
  ZodUnknown: () => ZodUnknown,
  ZodVoid: () => ZodVoid,
  addIssueToContext: () => addIssueToContext,
  any: () => anyType,
  array: () => arrayType,
  bigint: () => bigIntType,
  boolean: () => booleanType,
  coerce: () => coerce,
  custom: () => custom,
  date: () => dateType,
  datetimeRegex: () => datetimeRegex,
  defaultErrorMap: () => en_default,
  discriminatedUnion: () => discriminatedUnionType,
  effect: () => effectsType,
  enum: () => enumType,
  function: () => functionType,
  getErrorMap: () => getErrorMap,
  getParsedType: () => getParsedType,
  instanceof: () => instanceOfType,
  intersection: () => intersectionType,
  isAborted: () => isAborted,
  isAsync: () => isAsync,
  isDirty: () => isDirty,
  isValid: () => isValid,
  late: () => late,
  lazy: () => lazyType,
  literal: () => literalType,
  makeIssue: () => makeIssue,
  map: () => mapType,
  nan: () => nanType,
  nativeEnum: () => nativeEnumType,
  never: () => neverType,
  null: () => nullType,
  nullable: () => nullableType,
  number: () => numberType,
  object: () => objectType,
  objectUtil: () => objectUtil,
  oboolean: () => oboolean,
  onumber: () => onumber,
  optional: () => optionalType,
  ostring: () => ostring,
  pipeline: () => pipelineType,
  preprocess: () => preprocessType,
  promise: () => promiseType,
  quotelessJson: () => quotelessJson,
  record: () => recordType,
  set: () => setType,
  setErrorMap: () => setErrorMap,
  strictObject: () => strictObjectType,
  string: () => stringType,
  symbol: () => symbolType,
  transformer: () => effectsType,
  tuple: () => tupleType,
  undefined: () => undefinedType,
  union: () => unionType,
  unknown: () => unknownType,
  util: () => util,
  void: () => voidType
});

// node_modules/zod/v3/helpers/util.js
var util;
(function(util2) {
  util2.assertEqual = (_) => {
  };
  function assertIs(_arg) {
  }
  util2.assertIs = assertIs;
  function assertNever(_x) {
    throw new Error();
  }
  util2.assertNever = assertNever;
  util2.arrayToEnum = (items) => {
    const obj = {};
    for (const item of items) {
      obj[item] = item;
    }
    return obj;
  };
  util2.getValidEnumValues = (obj) => {
    const validKeys = util2.objectKeys(obj).filter((k) => typeof obj[obj[k]] !== "number");
    const filtered = {};
    for (const k of validKeys) {
      filtered[k] = obj[k];
    }
    return util2.objectValues(filtered);
  };
  util2.objectValues = (obj) => {
    return util2.objectKeys(obj).map(function(e) {
      return obj[e];
    });
  };
  util2.objectKeys = typeof Object.keys === "function" ? (obj) => Object.keys(obj) : (object) => {
    const keys = [];
    for (const key in object) {
      if (Object.prototype.hasOwnProperty.call(object, key)) {
        keys.push(key);
      }
    }
    return keys;
  };
  util2.find = (arr, checker) => {
    for (const item of arr) {
      if (checker(item))
        return item;
    }
    return void 0;
  };
  util2.isInteger = typeof Number.isInteger === "function" ? (val) => Number.isInteger(val) : (val) => typeof val === "number" && Number.isFinite(val) && Math.floor(val) === val;
  function joinValues(array, separator = " | ") {
    return array.map((val) => typeof val === "string" ? `'${val}'` : val).join(separator);
  }
  util2.joinValues = joinValues;
  util2.jsonStringifyReplacer = (_, value) => {
    if (typeof value === "bigint") {
      return value.toString();
    }
    return value;
  };
})(util || (util = {}));
var objectUtil;
(function(objectUtil2) {
  objectUtil2.mergeShapes = (first, second) => {
    return {
      ...first,
      ...second
      // second overwrites first
    };
  };
})(objectUtil || (objectUtil = {}));
var ZodParsedType = util.arrayToEnum([
  "string",
  "nan",
  "number",
  "integer",
  "float",
  "boolean",
  "date",
  "bigint",
  "symbol",
  "function",
  "undefined",
  "null",
  "array",
  "object",
  "unknown",
  "promise",
  "void",
  "never",
  "map",
  "set"
]);
var getParsedType = (data) => {
  const t = typeof data;
  switch (t) {
    case "undefined":
      return ZodParsedType.undefined;
    case "string":
      return ZodParsedType.string;
    case "number":
      return Number.isNaN(data) ? ZodParsedType.nan : ZodParsedType.number;
    case "boolean":
      return ZodParsedType.boolean;
    case "function":
      return ZodParsedType.function;
    case "bigint":
      return ZodParsedType.bigint;
    case "symbol":
      return ZodParsedType.symbol;
    case "object":
      if (Array.isArray(data)) {
        return ZodParsedType.array;
      }
      if (data === null) {
        return ZodParsedType.null;
      }
      if (data.then && typeof data.then === "function" && data.catch && typeof data.catch === "function") {
        return ZodParsedType.promise;
      }
      if (typeof Map !== "undefined" && data instanceof Map) {
        return ZodParsedType.map;
      }
      if (typeof Set !== "undefined" && data instanceof Set) {
        return ZodParsedType.set;
      }
      if (typeof Date !== "undefined" && data instanceof Date) {
        return ZodParsedType.date;
      }
      return ZodParsedType.object;
    default:
      return ZodParsedType.unknown;
  }
};

// node_modules/zod/v3/ZodError.js
var ZodIssueCode = util.arrayToEnum([
  "invalid_type",
  "invalid_literal",
  "custom",
  "invalid_union",
  "invalid_union_discriminator",
  "invalid_enum_value",
  "unrecognized_keys",
  "invalid_arguments",
  "invalid_return_type",
  "invalid_date",
  "invalid_string",
  "too_small",
  "too_big",
  "invalid_intersection_types",
  "not_multiple_of",
  "not_finite"
]);
var quotelessJson = (obj) => {
  const json = JSON.stringify(obj, null, 2);
  return json.replace(/"([^"]+)":/g, "$1:");
};
var ZodError = class _ZodError extends Error {
  get errors() {
    return this.issues;
  }
  constructor(issues) {
    super();
    this.issues = [];
    this.addIssue = (sub) => {
      this.issues = [...this.issues, sub];
    };
    this.addIssues = (subs = []) => {
      this.issues = [...this.issues, ...subs];
    };
    const actualProto = new.target.prototype;
    if (Object.setPrototypeOf) {
      Object.setPrototypeOf(this, actualProto);
    } else {
      this.__proto__ = actualProto;
    }
    this.name = "ZodError";
    this.issues = issues;
  }
  format(_mapper) {
    const mapper = _mapper || function(issue) {
      return issue.message;
    };
    const fieldErrors = { _errors: [] };
    const processError = (error) => {
      for (const issue of error.issues) {
        if (issue.code === "invalid_union") {
          issue.unionErrors.map(processError);
        } else if (issue.code === "invalid_return_type") {
          processError(issue.returnTypeError);
        } else if (issue.code === "invalid_arguments") {
          processError(issue.argumentsError);
        } else if (issue.path.length === 0) {
          fieldErrors._errors.push(mapper(issue));
        } else {
          let curr = fieldErrors;
          let i = 0;
          while (i < issue.path.length) {
            const el = issue.path[i];
            const terminal = i === issue.path.length - 1;
            if (!terminal) {
              curr[el] = curr[el] || { _errors: [] };
            } else {
              curr[el] = curr[el] || { _errors: [] };
              curr[el]._errors.push(mapper(issue));
            }
            curr = curr[el];
            i++;
          }
        }
      }
    };
    processError(this);
    return fieldErrors;
  }
  static assert(value) {
    if (!(value instanceof _ZodError)) {
      throw new Error(`Not a ZodError: ${value}`);
    }
  }
  toString() {
    return this.message;
  }
  get message() {
    return JSON.stringify(this.issues, util.jsonStringifyReplacer, 2);
  }
  get isEmpty() {
    return this.issues.length === 0;
  }
  flatten(mapper = (issue) => issue.message) {
    const fieldErrors = {};
    const formErrors = [];
    for (const sub of this.issues) {
      if (sub.path.length > 0) {
        const firstEl = sub.path[0];
        fieldErrors[firstEl] = fieldErrors[firstEl] || [];
        fieldErrors[firstEl].push(mapper(sub));
      } else {
        formErrors.push(mapper(sub));
      }
    }
    return { formErrors, fieldErrors };
  }
  get formErrors() {
    return this.flatten();
  }
};
ZodError.create = (issues) => {
  const error = new ZodError(issues);
  return error;
};

// node_modules/zod/v3/locales/en.js
var errorMap = (issue, _ctx) => {
  let message;
  switch (issue.code) {
    case ZodIssueCode.invalid_type:
      if (issue.received === ZodParsedType.undefined) {
        message = "Required";
      } else {
        message = `Expected ${issue.expected}, received ${issue.received}`;
      }
      break;
    case ZodIssueCode.invalid_literal:
      message = `Invalid literal value, expected ${JSON.stringify(issue.expected, util.jsonStringifyReplacer)}`;
      break;
    case ZodIssueCode.unrecognized_keys:
      message = `Unrecognized key(s) in object: ${util.joinValues(issue.keys, ", ")}`;
      break;
    case ZodIssueCode.invalid_union:
      message = `Invalid input`;
      break;
    case ZodIssueCode.invalid_union_discriminator:
      message = `Invalid discriminator value. Expected ${util.joinValues(issue.options)}`;
      break;
    case ZodIssueCode.invalid_enum_value:
      message = `Invalid enum value. Expected ${util.joinValues(issue.options)}, received '${issue.received}'`;
      break;
    case ZodIssueCode.invalid_arguments:
      message = `Invalid function arguments`;
      break;
    case ZodIssueCode.invalid_return_type:
      message = `Invalid function return type`;
      break;
    case ZodIssueCode.invalid_date:
      message = `Invalid date`;
      break;
    case ZodIssueCode.invalid_string:
      if (typeof issue.validation === "object") {
        if ("includes" in issue.validation) {
          message = `Invalid input: must include "${issue.validation.includes}"`;
          if (typeof issue.validation.position === "number") {
            message = `${message} at one or more positions greater than or equal to ${issue.validation.position}`;
          }
        } else if ("startsWith" in issue.validation) {
          message = `Invalid input: must start with "${issue.validation.startsWith}"`;
        } else if ("endsWith" in issue.validation) {
          message = `Invalid input: must end with "${issue.validation.endsWith}"`;
        } else {
          util.assertNever(issue.validation);
        }
      } else if (issue.validation !== "regex") {
        message = `Invalid ${issue.validation}`;
      } else {
        message = "Invalid";
      }
      break;
    case ZodIssueCode.too_small:
      if (issue.type === "array")
        message = `Array must contain ${issue.exact ? "exactly" : issue.inclusive ? `at least` : `more than`} ${issue.minimum} element(s)`;
      else if (issue.type === "string")
        message = `String must contain ${issue.exact ? "exactly" : issue.inclusive ? `at least` : `over`} ${issue.minimum} character(s)`;
      else if (issue.type === "number")
        message = `Number must be ${issue.exact ? `exactly equal to ` : issue.inclusive ? `greater than or equal to ` : `greater than `}${issue.minimum}`;
      else if (issue.type === "bigint")
        message = `Number must be ${issue.exact ? `exactly equal to ` : issue.inclusive ? `greater than or equal to ` : `greater than `}${issue.minimum}`;
      else if (issue.type === "date")
        message = `Date must be ${issue.exact ? `exactly equal to ` : issue.inclusive ? `greater than or equal to ` : `greater than `}${new Date(Number(issue.minimum))}`;
      else
        message = "Invalid input";
      break;
    case ZodIssueCode.too_big:
      if (issue.type === "array")
        message = `Array must contain ${issue.exact ? `exactly` : issue.inclusive ? `at most` : `less than`} ${issue.maximum} element(s)`;
      else if (issue.type === "string")
        message = `String must contain ${issue.exact ? `exactly` : issue.inclusive ? `at most` : `under`} ${issue.maximum} character(s)`;
      else if (issue.type === "number")
        message = `Number must be ${issue.exact ? `exactly` : issue.inclusive ? `less than or equal to` : `less than`} ${issue.maximum}`;
      else if (issue.type === "bigint")
        message = `BigInt must be ${issue.exact ? `exactly` : issue.inclusive ? `less than or equal to` : `less than`} ${issue.maximum}`;
      else if (issue.type === "date")
        message = `Date must be ${issue.exact ? `exactly` : issue.inclusive ? `smaller than or equal to` : `smaller than`} ${new Date(Number(issue.maximum))}`;
      else
        message = "Invalid input";
      break;
    case ZodIssueCode.custom:
      message = `Invalid input`;
      break;
    case ZodIssueCode.invalid_intersection_types:
      message = `Intersection results could not be merged`;
      break;
    case ZodIssueCode.not_multiple_of:
      message = `Number must be a multiple of ${issue.multipleOf}`;
      break;
    case ZodIssueCode.not_finite:
      message = "Number must be finite";
      break;
    default:
      message = _ctx.defaultError;
      util.assertNever(issue);
  }
  return { message };
};
var en_default = errorMap;

// node_modules/zod/v3/errors.js
var overrideErrorMap = en_default;
function setErrorMap(map) {
  overrideErrorMap = map;
}
function getErrorMap() {
  return overrideErrorMap;
}

// node_modules/zod/v3/helpers/parseUtil.js
var makeIssue = (params) => {
  const { data, path: path5, errorMaps, issueData } = params;
  const fullPath = [...path5, ...issueData.path || []];
  const fullIssue = {
    ...issueData,
    path: fullPath
  };
  if (issueData.message !== void 0) {
    return {
      ...issueData,
      path: fullPath,
      message: issueData.message
    };
  }
  let errorMessage = "";
  const maps = errorMaps.filter((m) => !!m).slice().reverse();
  for (const map of maps) {
    errorMessage = map(fullIssue, { data, defaultError: errorMessage }).message;
  }
  return {
    ...issueData,
    path: fullPath,
    message: errorMessage
  };
};
var EMPTY_PATH = [];
function addIssueToContext(ctx, issueData) {
  const overrideMap = getErrorMap();
  const issue = makeIssue({
    issueData,
    data: ctx.data,
    path: ctx.path,
    errorMaps: [
      ctx.common.contextualErrorMap,
      // contextual error map is first priority
      ctx.schemaErrorMap,
      // then schema-bound map if available
      overrideMap,
      // then global override map
      overrideMap === en_default ? void 0 : en_default
      // then global default map
    ].filter((x) => !!x)
  });
  ctx.common.issues.push(issue);
}
var ParseStatus = class _ParseStatus {
  constructor() {
    this.value = "valid";
  }
  dirty() {
    if (this.value === "valid")
      this.value = "dirty";
  }
  abort() {
    if (this.value !== "aborted")
      this.value = "aborted";
  }
  static mergeArray(status, results) {
    const arrayValue = [];
    for (const s of results) {
      if (s.status === "aborted")
        return INVALID;
      if (s.status === "dirty")
        status.dirty();
      arrayValue.push(s.value);
    }
    return { status: status.value, value: arrayValue };
  }
  static async mergeObjectAsync(status, pairs) {
    const syncPairs = [];
    for (const pair of pairs) {
      const key = await pair.key;
      const value = await pair.value;
      syncPairs.push({
        key,
        value
      });
    }
    return _ParseStatus.mergeObjectSync(status, syncPairs);
  }
  static mergeObjectSync(status, pairs) {
    const finalObject = {};
    for (const pair of pairs) {
      const { key, value } = pair;
      if (key.status === "aborted")
        return INVALID;
      if (value.status === "aborted")
        return INVALID;
      if (key.status === "dirty")
        status.dirty();
      if (value.status === "dirty")
        status.dirty();
      if (key.value !== "__proto__" && (typeof value.value !== "undefined" || pair.alwaysSet)) {
        finalObject[key.value] = value.value;
      }
    }
    return { status: status.value, value: finalObject };
  }
};
var INVALID = Object.freeze({
  status: "aborted"
});
var DIRTY = (value) => ({ status: "dirty", value });
var OK = (value) => ({ status: "valid", value });
var isAborted = (x) => x.status === "aborted";
var isDirty = (x) => x.status === "dirty";
var isValid = (x) => x.status === "valid";
var isAsync = (x) => typeof Promise !== "undefined" && x instanceof Promise;

// node_modules/zod/v3/helpers/errorUtil.js
var errorUtil;
(function(errorUtil2) {
  errorUtil2.errToObj = (message) => typeof message === "string" ? { message } : message || {};
  errorUtil2.toString = (message) => typeof message === "string" ? message : message?.message;
})(errorUtil || (errorUtil = {}));

// node_modules/zod/v3/types.js
var ParseInputLazyPath = class {
  constructor(parent, value, path5, key) {
    this._cachedPath = [];
    this.parent = parent;
    this.data = value;
    this._path = path5;
    this._key = key;
  }
  get path() {
    if (!this._cachedPath.length) {
      if (Array.isArray(this._key)) {
        this._cachedPath.push(...this._path, ...this._key);
      } else {
        this._cachedPath.push(...this._path, this._key);
      }
    }
    return this._cachedPath;
  }
};
var handleResult = (ctx, result) => {
  if (isValid(result)) {
    return { success: true, data: result.value };
  } else {
    if (!ctx.common.issues.length) {
      throw new Error("Validation failed but no issues detected.");
    }
    return {
      success: false,
      get error() {
        if (this._error)
          return this._error;
        const error = new ZodError(ctx.common.issues);
        this._error = error;
        return this._error;
      }
    };
  }
};
function processCreateParams(params) {
  if (!params)
    return {};
  const { errorMap: errorMap2, invalid_type_error, required_error, description } = params;
  if (errorMap2 && (invalid_type_error || required_error)) {
    throw new Error(`Can't use "invalid_type_error" or "required_error" in conjunction with custom error map.`);
  }
  if (errorMap2)
    return { errorMap: errorMap2, description };
  const customMap = (iss, ctx) => {
    const { message } = params;
    if (iss.code === "invalid_enum_value") {
      return { message: message ?? ctx.defaultError };
    }
    if (typeof ctx.data === "undefined") {
      return { message: message ?? required_error ?? ctx.defaultError };
    }
    if (iss.code !== "invalid_type")
      return { message: ctx.defaultError };
    return { message: message ?? invalid_type_error ?? ctx.defaultError };
  };
  return { errorMap: customMap, description };
}
var ZodType = class {
  get description() {
    return this._def.description;
  }
  _getType(input) {
    return getParsedType(input.data);
  }
  _getOrReturnCtx(input, ctx) {
    return ctx || {
      common: input.parent.common,
      data: input.data,
      parsedType: getParsedType(input.data),
      schemaErrorMap: this._def.errorMap,
      path: input.path,
      parent: input.parent
    };
  }
  _processInputParams(input) {
    return {
      status: new ParseStatus(),
      ctx: {
        common: input.parent.common,
        data: input.data,
        parsedType: getParsedType(input.data),
        schemaErrorMap: this._def.errorMap,
        path: input.path,
        parent: input.parent
      }
    };
  }
  _parseSync(input) {
    const result = this._parse(input);
    if (isAsync(result)) {
      throw new Error("Synchronous parse encountered promise.");
    }
    return result;
  }
  _parseAsync(input) {
    const result = this._parse(input);
    return Promise.resolve(result);
  }
  parse(data, params) {
    const result = this.safeParse(data, params);
    if (result.success)
      return result.data;
    throw result.error;
  }
  safeParse(data, params) {
    const ctx = {
      common: {
        issues: [],
        async: params?.async ?? false,
        contextualErrorMap: params?.errorMap
      },
      path: params?.path || [],
      schemaErrorMap: this._def.errorMap,
      parent: null,
      data,
      parsedType: getParsedType(data)
    };
    const result = this._parseSync({ data, path: ctx.path, parent: ctx });
    return handleResult(ctx, result);
  }
  "~validate"(data) {
    const ctx = {
      common: {
        issues: [],
        async: !!this["~standard"].async
      },
      path: [],
      schemaErrorMap: this._def.errorMap,
      parent: null,
      data,
      parsedType: getParsedType(data)
    };
    if (!this["~standard"].async) {
      try {
        const result = this._parseSync({ data, path: [], parent: ctx });
        return isValid(result) ? {
          value: result.value
        } : {
          issues: ctx.common.issues
        };
      } catch (err) {
        if (err?.message?.toLowerCase()?.includes("encountered")) {
          this["~standard"].async = true;
        }
        ctx.common = {
          issues: [],
          async: true
        };
      }
    }
    return this._parseAsync({ data, path: [], parent: ctx }).then((result) => isValid(result) ? {
      value: result.value
    } : {
      issues: ctx.common.issues
    });
  }
  async parseAsync(data, params) {
    const result = await this.safeParseAsync(data, params);
    if (result.success)
      return result.data;
    throw result.error;
  }
  async safeParseAsync(data, params) {
    const ctx = {
      common: {
        issues: [],
        contextualErrorMap: params?.errorMap,
        async: true
      },
      path: params?.path || [],
      schemaErrorMap: this._def.errorMap,
      parent: null,
      data,
      parsedType: getParsedType(data)
    };
    const maybeAsyncResult = this._parse({ data, path: ctx.path, parent: ctx });
    const result = await (isAsync(maybeAsyncResult) ? maybeAsyncResult : Promise.resolve(maybeAsyncResult));
    return handleResult(ctx, result);
  }
  refine(check, message) {
    const getIssueProperties = (val) => {
      if (typeof message === "string" || typeof message === "undefined") {
        return { message };
      } else if (typeof message === "function") {
        return message(val);
      } else {
        return message;
      }
    };
    return this._refinement((val, ctx) => {
      const result = check(val);
      const setError = () => ctx.addIssue({
        code: ZodIssueCode.custom,
        ...getIssueProperties(val)
      });
      if (typeof Promise !== "undefined" && result instanceof Promise) {
        return result.then((data) => {
          if (!data) {
            setError();
            return false;
          } else {
            return true;
          }
        });
      }
      if (!result) {
        setError();
        return false;
      } else {
        return true;
      }
    });
  }
  refinement(check, refinementData) {
    return this._refinement((val, ctx) => {
      if (!check(val)) {
        ctx.addIssue(typeof refinementData === "function" ? refinementData(val, ctx) : refinementData);
        return false;
      } else {
        return true;
      }
    });
  }
  _refinement(refinement) {
    return new ZodEffects({
      schema: this,
      typeName: ZodFirstPartyTypeKind.ZodEffects,
      effect: { type: "refinement", refinement }
    });
  }
  superRefine(refinement) {
    return this._refinement(refinement);
  }
  constructor(def) {
    this.spa = this.safeParseAsync;
    this._def = def;
    this.parse = this.parse.bind(this);
    this.safeParse = this.safeParse.bind(this);
    this.parseAsync = this.parseAsync.bind(this);
    this.safeParseAsync = this.safeParseAsync.bind(this);
    this.spa = this.spa.bind(this);
    this.refine = this.refine.bind(this);
    this.refinement = this.refinement.bind(this);
    this.superRefine = this.superRefine.bind(this);
    this.optional = this.optional.bind(this);
    this.nullable = this.nullable.bind(this);
    this.nullish = this.nullish.bind(this);
    this.array = this.array.bind(this);
    this.promise = this.promise.bind(this);
    this.or = this.or.bind(this);
    this.and = this.and.bind(this);
    this.transform = this.transform.bind(this);
    this.brand = this.brand.bind(this);
    this.default = this.default.bind(this);
    this.catch = this.catch.bind(this);
    this.describe = this.describe.bind(this);
    this.pipe = this.pipe.bind(this);
    this.readonly = this.readonly.bind(this);
    this.isNullable = this.isNullable.bind(this);
    this.isOptional = this.isOptional.bind(this);
    this["~standard"] = {
      version: 1,
      vendor: "zod",
      validate: (data) => this["~validate"](data)
    };
  }
  optional() {
    return ZodOptional.create(this, this._def);
  }
  nullable() {
    return ZodNullable.create(this, this._def);
  }
  nullish() {
    return this.nullable().optional();
  }
  array() {
    return ZodArray.create(this);
  }
  promise() {
    return ZodPromise.create(this, this._def);
  }
  or(option) {
    return ZodUnion.create([this, option], this._def);
  }
  and(incoming) {
    return ZodIntersection.create(this, incoming, this._def);
  }
  transform(transform) {
    return new ZodEffects({
      ...processCreateParams(this._def),
      schema: this,
      typeName: ZodFirstPartyTypeKind.ZodEffects,
      effect: { type: "transform", transform }
    });
  }
  default(def) {
    const defaultValueFunc = typeof def === "function" ? def : () => def;
    return new ZodDefault({
      ...processCreateParams(this._def),
      innerType: this,
      defaultValue: defaultValueFunc,
      typeName: ZodFirstPartyTypeKind.ZodDefault
    });
  }
  brand() {
    return new ZodBranded({
      typeName: ZodFirstPartyTypeKind.ZodBranded,
      type: this,
      ...processCreateParams(this._def)
    });
  }
  catch(def) {
    const catchValueFunc = typeof def === "function" ? def : () => def;
    return new ZodCatch({
      ...processCreateParams(this._def),
      innerType: this,
      catchValue: catchValueFunc,
      typeName: ZodFirstPartyTypeKind.ZodCatch
    });
  }
  describe(description) {
    const This = this.constructor;
    return new This({
      ...this._def,
      description
    });
  }
  pipe(target) {
    return ZodPipeline.create(this, target);
  }
  readonly() {
    return ZodReadonly.create(this);
  }
  isOptional() {
    return this.safeParse(void 0).success;
  }
  isNullable() {
    return this.safeParse(null).success;
  }
};
var cuidRegex = /^c[^\s-]{8,}$/i;
var cuid2Regex = /^[0-9a-z]+$/;
var ulidRegex = /^[0-9A-HJKMNP-TV-Z]{26}$/i;
var uuidRegex = /^[0-9a-fA-F]{8}\b-[0-9a-fA-F]{4}\b-[0-9a-fA-F]{4}\b-[0-9a-fA-F]{4}\b-[0-9a-fA-F]{12}$/i;
var nanoidRegex = /^[a-z0-9_-]{21}$/i;
var jwtRegex = /^[A-Za-z0-9-_]+\.[A-Za-z0-9-_]+\.[A-Za-z0-9-_]*$/;
var durationRegex = /^[-+]?P(?!$)(?:(?:[-+]?\d+Y)|(?:[-+]?\d+[.,]\d+Y$))?(?:(?:[-+]?\d+M)|(?:[-+]?\d+[.,]\d+M$))?(?:(?:[-+]?\d+W)|(?:[-+]?\d+[.,]\d+W$))?(?:(?:[-+]?\d+D)|(?:[-+]?\d+[.,]\d+D$))?(?:T(?=[\d+-])(?:(?:[-+]?\d+H)|(?:[-+]?\d+[.,]\d+H$))?(?:(?:[-+]?\d+M)|(?:[-+]?\d+[.,]\d+M$))?(?:[-+]?\d+(?:[.,]\d+)?S)?)??$/;
var emailRegex = /^(?!\.)(?!.*\.\.)([A-Z0-9_'+\-\.]*)[A-Z0-9_+-]@([A-Z0-9][A-Z0-9\-]*\.)+[A-Z]{2,}$/i;
var _emojiRegex = `^(\\p{Extended_Pictographic}|\\p{Emoji_Component})+$`;
var emojiRegex;
var ipv4Regex = /^(?:(?:25[0-5]|2[0-4][0-9]|1[0-9][0-9]|[1-9][0-9]|[0-9])\.){3}(?:25[0-5]|2[0-4][0-9]|1[0-9][0-9]|[1-9][0-9]|[0-9])$/;
var ipv4CidrRegex = /^(?:(?:25[0-5]|2[0-4][0-9]|1[0-9][0-9]|[1-9][0-9]|[0-9])\.){3}(?:25[0-5]|2[0-4][0-9]|1[0-9][0-9]|[1-9][0-9]|[0-9])\/(3[0-2]|[12]?[0-9])$/;
var ipv6Regex = /^(([0-9a-fA-F]{1,4}:){7,7}[0-9a-fA-F]{1,4}|([0-9a-fA-F]{1,4}:){1,7}:|([0-9a-fA-F]{1,4}:){1,6}:[0-9a-fA-F]{1,4}|([0-9a-fA-F]{1,4}:){1,5}(:[0-9a-fA-F]{1,4}){1,2}|([0-9a-fA-F]{1,4}:){1,4}(:[0-9a-fA-F]{1,4}){1,3}|([0-9a-fA-F]{1,4}:){1,3}(:[0-9a-fA-F]{1,4}){1,4}|([0-9a-fA-F]{1,4}:){1,2}(:[0-9a-fA-F]{1,4}){1,5}|[0-9a-fA-F]{1,4}:((:[0-9a-fA-F]{1,4}){1,6})|:((:[0-9a-fA-F]{1,4}){1,7}|:)|fe80:(:[0-9a-fA-F]{0,4}){0,4}%[0-9a-zA-Z]{1,}|::(ffff(:0{1,4}){0,1}:){0,1}((25[0-5]|(2[0-4]|1{0,1}[0-9]){0,1}[0-9])\.){3,3}(25[0-5]|(2[0-4]|1{0,1}[0-9]){0,1}[0-9])|([0-9a-fA-F]{1,4}:){1,4}:((25[0-5]|(2[0-4]|1{0,1}[0-9]){0,1}[0-9])\.){3,3}(25[0-5]|(2[0-4]|1{0,1}[0-9]){0,1}[0-9]))$/;
var ipv6CidrRegex = /^(([0-9a-fA-F]{1,4}:){7,7}[0-9a-fA-F]{1,4}|([0-9a-fA-F]{1,4}:){1,7}:|([0-9a-fA-F]{1,4}:){1,6}:[0-9a-fA-F]{1,4}|([0-9a-fA-F]{1,4}:){1,5}(:[0-9a-fA-F]{1,4}){1,2}|([0-9a-fA-F]{1,4}:){1,4}(:[0-9a-fA-F]{1,4}){1,3}|([0-9a-fA-F]{1,4}:){1,3}(:[0-9a-fA-F]{1,4}){1,4}|([0-9a-fA-F]{1,4}:){1,2}(:[0-9a-fA-F]{1,4}){1,5}|[0-9a-fA-F]{1,4}:((:[0-9a-fA-F]{1,4}){1,6})|:((:[0-9a-fA-F]{1,4}){1,7}|:)|fe80:(:[0-9a-fA-F]{0,4}){0,4}%[0-9a-zA-Z]{1,}|::(ffff(:0{1,4}){0,1}:){0,1}((25[0-5]|(2[0-4]|1{0,1}[0-9]){0,1}[0-9])\.){3,3}(25[0-5]|(2[0-4]|1{0,1}[0-9]){0,1}[0-9])|([0-9a-fA-F]{1,4}:){1,4}:((25[0-5]|(2[0-4]|1{0,1}[0-9]){0,1}[0-9])\.){3,3}(25[0-5]|(2[0-4]|1{0,1}[0-9]){0,1}[0-9]))\/(12[0-8]|1[01][0-9]|[1-9]?[0-9])$/;
var base64Regex = /^([0-9a-zA-Z+/]{4})*(([0-9a-zA-Z+/]{2}==)|([0-9a-zA-Z+/]{3}=))?$/;
var base64urlRegex = /^([0-9a-zA-Z-_]{4})*(([0-9a-zA-Z-_]{2}(==)?)|([0-9a-zA-Z-_]{3}(=)?))?$/;
var dateRegexSource = `((\\d\\d[2468][048]|\\d\\d[13579][26]|\\d\\d0[48]|[02468][048]00|[13579][26]00)-02-29|\\d{4}-((0[13578]|1[02])-(0[1-9]|[12]\\d|3[01])|(0[469]|11)-(0[1-9]|[12]\\d|30)|(02)-(0[1-9]|1\\d|2[0-8])))`;
var dateRegex = new RegExp(`^${dateRegexSource}$`);
function timeRegexSource(args) {
  let secondsRegexSource = `[0-5]\\d`;
  if (args.precision) {
    secondsRegexSource = `${secondsRegexSource}\\.\\d{${args.precision}}`;
  } else if (args.precision == null) {
    secondsRegexSource = `${secondsRegexSource}(\\.\\d+)?`;
  }
  const secondsQuantifier = args.precision ? "+" : "?";
  return `([01]\\d|2[0-3]):[0-5]\\d(:${secondsRegexSource})${secondsQuantifier}`;
}
function timeRegex(args) {
  return new RegExp(`^${timeRegexSource(args)}$`);
}
function datetimeRegex(args) {
  let regex = `${dateRegexSource}T${timeRegexSource(args)}`;
  const opts = [];
  opts.push(args.local ? `Z?` : `Z`);
  if (args.offset)
    opts.push(`([+-]\\d{2}:?\\d{2})`);
  regex = `${regex}(${opts.join("|")})`;
  return new RegExp(`^${regex}$`);
}
function isValidIP(ip, version2) {
  if ((version2 === "v4" || !version2) && ipv4Regex.test(ip)) {
    return true;
  }
  if ((version2 === "v6" || !version2) && ipv6Regex.test(ip)) {
    return true;
  }
  return false;
}
function isValidJWT(jwt, alg) {
  if (!jwtRegex.test(jwt))
    return false;
  try {
    const [header] = jwt.split(".");
    if (!header)
      return false;
    const base64 = header.replace(/-/g, "+").replace(/_/g, "/").padEnd(header.length + (4 - header.length % 4) % 4, "=");
    const decoded = JSON.parse(atob(base64));
    if (typeof decoded !== "object" || decoded === null)
      return false;
    if ("typ" in decoded && decoded?.typ !== "JWT")
      return false;
    if (!decoded.alg)
      return false;
    if (alg && decoded.alg !== alg)
      return false;
    return true;
  } catch {
    return false;
  }
}
function isValidCidr(ip, version2) {
  if ((version2 === "v4" || !version2) && ipv4CidrRegex.test(ip)) {
    return true;
  }
  if ((version2 === "v6" || !version2) && ipv6CidrRegex.test(ip)) {
    return true;
  }
  return false;
}
var ZodString = class _ZodString extends ZodType {
  _parse(input) {
    if (this._def.coerce) {
      input.data = String(input.data);
    }
    const parsedType = this._getType(input);
    if (parsedType !== ZodParsedType.string) {
      const ctx2 = this._getOrReturnCtx(input);
      addIssueToContext(ctx2, {
        code: ZodIssueCode.invalid_type,
        expected: ZodParsedType.string,
        received: ctx2.parsedType
      });
      return INVALID;
    }
    const status = new ParseStatus();
    let ctx = void 0;
    for (const check of this._def.checks) {
      if (check.kind === "min") {
        if (input.data.length < check.value) {
          ctx = this._getOrReturnCtx(input, ctx);
          addIssueToContext(ctx, {
            code: ZodIssueCode.too_small,
            minimum: check.value,
            type: "string",
            inclusive: true,
            exact: false,
            message: check.message
          });
          status.dirty();
        }
      } else if (check.kind === "max") {
        if (input.data.length > check.value) {
          ctx = this._getOrReturnCtx(input, ctx);
          addIssueToContext(ctx, {
            code: ZodIssueCode.too_big,
            maximum: check.value,
            type: "string",
            inclusive: true,
            exact: false,
            message: check.message
          });
          status.dirty();
        }
      } else if (check.kind === "length") {
        const tooBig = input.data.length > check.value;
        const tooSmall = input.data.length < check.value;
        if (tooBig || tooSmall) {
          ctx = this._getOrReturnCtx(input, ctx);
          if (tooBig) {
            addIssueToContext(ctx, {
              code: ZodIssueCode.too_big,
              maximum: check.value,
              type: "string",
              inclusive: true,
              exact: true,
              message: check.message
            });
          } else if (tooSmall) {
            addIssueToContext(ctx, {
              code: ZodIssueCode.too_small,
              minimum: check.value,
              type: "string",
              inclusive: true,
              exact: true,
              message: check.message
            });
          }
          status.dirty();
        }
      } else if (check.kind === "email") {
        if (!emailRegex.test(input.data)) {
          ctx = this._getOrReturnCtx(input, ctx);
          addIssueToContext(ctx, {
            validation: "email",
            code: ZodIssueCode.invalid_string,
            message: check.message
          });
          status.dirty();
        }
      } else if (check.kind === "emoji") {
        if (!emojiRegex) {
          emojiRegex = new RegExp(_emojiRegex, "u");
        }
        if (!emojiRegex.test(input.data)) {
          ctx = this._getOrReturnCtx(input, ctx);
          addIssueToContext(ctx, {
            validation: "emoji",
            code: ZodIssueCode.invalid_string,
            message: check.message
          });
          status.dirty();
        }
      } else if (check.kind === "uuid") {
        if (!uuidRegex.test(input.data)) {
          ctx = this._getOrReturnCtx(input, ctx);
          addIssueToContext(ctx, {
            validation: "uuid",
            code: ZodIssueCode.invalid_string,
            message: check.message
          });
          status.dirty();
        }
      } else if (check.kind === "nanoid") {
        if (!nanoidRegex.test(input.data)) {
          ctx = this._getOrReturnCtx(input, ctx);
          addIssueToContext(ctx, {
            validation: "nanoid",
            code: ZodIssueCode.invalid_string,
            message: check.message
          });
          status.dirty();
        }
      } else if (check.kind === "cuid") {
        if (!cuidRegex.test(input.data)) {
          ctx = this._getOrReturnCtx(input, ctx);
          addIssueToContext(ctx, {
            validation: "cuid",
            code: ZodIssueCode.invalid_string,
            message: check.message
          });
          status.dirty();
        }
      } else if (check.kind === "cuid2") {
        if (!cuid2Regex.test(input.data)) {
          ctx = this._getOrReturnCtx(input, ctx);
          addIssueToContext(ctx, {
            validation: "cuid2",
            code: ZodIssueCode.invalid_string,
            message: check.message
          });
          status.dirty();
        }
      } else if (check.kind === "ulid") {
        if (!ulidRegex.test(input.data)) {
          ctx = this._getOrReturnCtx(input, ctx);
          addIssueToContext(ctx, {
            validation: "ulid",
            code: ZodIssueCode.invalid_string,
            message: check.message
          });
          status.dirty();
        }
      } else if (check.kind === "url") {
        try {
          new URL(input.data);
        } catch {
          ctx = this._getOrReturnCtx(input, ctx);
          addIssueToContext(ctx, {
            validation: "url",
            code: ZodIssueCode.invalid_string,
            message: check.message
          });
          status.dirty();
        }
      } else if (check.kind === "regex") {
        check.regex.lastIndex = 0;
        const testResult = check.regex.test(input.data);
        if (!testResult) {
          ctx = this._getOrReturnCtx(input, ctx);
          addIssueToContext(ctx, {
            validation: "regex",
            code: ZodIssueCode.invalid_string,
            message: check.message
          });
          status.dirty();
        }
      } else if (check.kind === "trim") {
        input.data = input.data.trim();
      } else if (check.kind === "includes") {
        if (!input.data.includes(check.value, check.position)) {
          ctx = this._getOrReturnCtx(input, ctx);
          addIssueToContext(ctx, {
            code: ZodIssueCode.invalid_string,
            validation: { includes: check.value, position: check.position },
            message: check.message
          });
          status.dirty();
        }
      } else if (check.kind === "toLowerCase") {
        input.data = input.data.toLowerCase();
      } else if (check.kind === "toUpperCase") {
        input.data = input.data.toUpperCase();
      } else if (check.kind === "startsWith") {
        if (!input.data.startsWith(check.value)) {
          ctx = this._getOrReturnCtx(input, ctx);
          addIssueToContext(ctx, {
            code: ZodIssueCode.invalid_string,
            validation: { startsWith: check.value },
            message: check.message
          });
          status.dirty();
        }
      } else if (check.kind === "endsWith") {
        if (!input.data.endsWith(check.value)) {
          ctx = this._getOrReturnCtx(input, ctx);
          addIssueToContext(ctx, {
            code: ZodIssueCode.invalid_string,
            validation: { endsWith: check.value },
            message: check.message
          });
          status.dirty();
        }
      } else if (check.kind === "datetime") {
        const regex = datetimeRegex(check);
        if (!regex.test(input.data)) {
          ctx = this._getOrReturnCtx(input, ctx);
          addIssueToContext(ctx, {
            code: ZodIssueCode.invalid_string,
            validation: "datetime",
            message: check.message
          });
          status.dirty();
        }
      } else if (check.kind === "date") {
        const regex = dateRegex;
        if (!regex.test(input.data)) {
          ctx = this._getOrReturnCtx(input, ctx);
          addIssueToContext(ctx, {
            code: ZodIssueCode.invalid_string,
            validation: "date",
            message: check.message
          });
          status.dirty();
        }
      } else if (check.kind === "time") {
        const regex = timeRegex(check);
        if (!regex.test(input.data)) {
          ctx = this._getOrReturnCtx(input, ctx);
          addIssueToContext(ctx, {
            code: ZodIssueCode.invalid_string,
            validation: "time",
            message: check.message
          });
          status.dirty();
        }
      } else if (check.kind === "duration") {
        if (!durationRegex.test(input.data)) {
          ctx = this._getOrReturnCtx(input, ctx);
          addIssueToContext(ctx, {
            validation: "duration",
            code: ZodIssueCode.invalid_string,
            message: check.message
          });
          status.dirty();
        }
      } else if (check.kind === "ip") {
        if (!isValidIP(input.data, check.version)) {
          ctx = this._getOrReturnCtx(input, ctx);
          addIssueToContext(ctx, {
            validation: "ip",
            code: ZodIssueCode.invalid_string,
            message: check.message
          });
          status.dirty();
        }
      } else if (check.kind === "jwt") {
        if (!isValidJWT(input.data, check.alg)) {
          ctx = this._getOrReturnCtx(input, ctx);
          addIssueToContext(ctx, {
            validation: "jwt",
            code: ZodIssueCode.invalid_string,
            message: check.message
          });
          status.dirty();
        }
      } else if (check.kind === "cidr") {
        if (!isValidCidr(input.data, check.version)) {
          ctx = this._getOrReturnCtx(input, ctx);
          addIssueToContext(ctx, {
            validation: "cidr",
            code: ZodIssueCode.invalid_string,
            message: check.message
          });
          status.dirty();
        }
      } else if (check.kind === "base64") {
        if (!base64Regex.test(input.data)) {
          ctx = this._getOrReturnCtx(input, ctx);
          addIssueToContext(ctx, {
            validation: "base64",
            code: ZodIssueCode.invalid_string,
            message: check.message
          });
          status.dirty();
        }
      } else if (check.kind === "base64url") {
        if (!base64urlRegex.test(input.data)) {
          ctx = this._getOrReturnCtx(input, ctx);
          addIssueToContext(ctx, {
            validation: "base64url",
            code: ZodIssueCode.invalid_string,
            message: check.message
          });
          status.dirty();
        }
      } else {
        util.assertNever(check);
      }
    }
    return { status: status.value, value: input.data };
  }
  _regex(regex, validation, message) {
    return this.refinement((data) => regex.test(data), {
      validation,
      code: ZodIssueCode.invalid_string,
      ...errorUtil.errToObj(message)
    });
  }
  _addCheck(check) {
    return new _ZodString({
      ...this._def,
      checks: [...this._def.checks, check]
    });
  }
  email(message) {
    return this._addCheck({ kind: "email", ...errorUtil.errToObj(message) });
  }
  url(message) {
    return this._addCheck({ kind: "url", ...errorUtil.errToObj(message) });
  }
  emoji(message) {
    return this._addCheck({ kind: "emoji", ...errorUtil.errToObj(message) });
  }
  uuid(message) {
    return this._addCheck({ kind: "uuid", ...errorUtil.errToObj(message) });
  }
  nanoid(message) {
    return this._addCheck({ kind: "nanoid", ...errorUtil.errToObj(message) });
  }
  cuid(message) {
    return this._addCheck({ kind: "cuid", ...errorUtil.errToObj(message) });
  }
  cuid2(message) {
    return this._addCheck({ kind: "cuid2", ...errorUtil.errToObj(message) });
  }
  ulid(message) {
    return this._addCheck({ kind: "ulid", ...errorUtil.errToObj(message) });
  }
  base64(message) {
    return this._addCheck({ kind: "base64", ...errorUtil.errToObj(message) });
  }
  base64url(message) {
    return this._addCheck({
      kind: "base64url",
      ...errorUtil.errToObj(message)
    });
  }
  jwt(options) {
    return this._addCheck({ kind: "jwt", ...errorUtil.errToObj(options) });
  }
  ip(options) {
    return this._addCheck({ kind: "ip", ...errorUtil.errToObj(options) });
  }
  cidr(options) {
    return this._addCheck({ kind: "cidr", ...errorUtil.errToObj(options) });
  }
  datetime(options) {
    if (typeof options === "string") {
      return this._addCheck({
        kind: "datetime",
        precision: null,
        offset: false,
        local: false,
        message: options
      });
    }
    return this._addCheck({
      kind: "datetime",
      precision: typeof options?.precision === "undefined" ? null : options?.precision,
      offset: options?.offset ?? false,
      local: options?.local ?? false,
      ...errorUtil.errToObj(options?.message)
    });
  }
  date(message) {
    return this._addCheck({ kind: "date", message });
  }
  time(options) {
    if (typeof options === "string") {
      return this._addCheck({
        kind: "time",
        precision: null,
        message: options
      });
    }
    return this._addCheck({
      kind: "time",
      precision: typeof options?.precision === "undefined" ? null : options?.precision,
      ...errorUtil.errToObj(options?.message)
    });
  }
  duration(message) {
    return this._addCheck({ kind: "duration", ...errorUtil.errToObj(message) });
  }
  regex(regex, message) {
    return this._addCheck({
      kind: "regex",
      regex,
      ...errorUtil.errToObj(message)
    });
  }
  includes(value, options) {
    return this._addCheck({
      kind: "includes",
      value,
      position: options?.position,
      ...errorUtil.errToObj(options?.message)
    });
  }
  startsWith(value, message) {
    return this._addCheck({
      kind: "startsWith",
      value,
      ...errorUtil.errToObj(message)
    });
  }
  endsWith(value, message) {
    return this._addCheck({
      kind: "endsWith",
      value,
      ...errorUtil.errToObj(message)
    });
  }
  min(minLength, message) {
    return this._addCheck({
      kind: "min",
      value: minLength,
      ...errorUtil.errToObj(message)
    });
  }
  max(maxLength, message) {
    return this._addCheck({
      kind: "max",
      value: maxLength,
      ...errorUtil.errToObj(message)
    });
  }
  length(len, message) {
    return this._addCheck({
      kind: "length",
      value: len,
      ...errorUtil.errToObj(message)
    });
  }
  /**
   * Equivalent to `.min(1)`
   */
  nonempty(message) {
    return this.min(1, errorUtil.errToObj(message));
  }
  trim() {
    return new _ZodString({
      ...this._def,
      checks: [...this._def.checks, { kind: "trim" }]
    });
  }
  toLowerCase() {
    return new _ZodString({
      ...this._def,
      checks: [...this._def.checks, { kind: "toLowerCase" }]
    });
  }
  toUpperCase() {
    return new _ZodString({
      ...this._def,
      checks: [...this._def.checks, { kind: "toUpperCase" }]
    });
  }
  get isDatetime() {
    return !!this._def.checks.find((ch) => ch.kind === "datetime");
  }
  get isDate() {
    return !!this._def.checks.find((ch) => ch.kind === "date");
  }
  get isTime() {
    return !!this._def.checks.find((ch) => ch.kind === "time");
  }
  get isDuration() {
    return !!this._def.checks.find((ch) => ch.kind === "duration");
  }
  get isEmail() {
    return !!this._def.checks.find((ch) => ch.kind === "email");
  }
  get isURL() {
    return !!this._def.checks.find((ch) => ch.kind === "url");
  }
  get isEmoji() {
    return !!this._def.checks.find((ch) => ch.kind === "emoji");
  }
  get isUUID() {
    return !!this._def.checks.find((ch) => ch.kind === "uuid");
  }
  get isNANOID() {
    return !!this._def.checks.find((ch) => ch.kind === "nanoid");
  }
  get isCUID() {
    return !!this._def.checks.find((ch) => ch.kind === "cuid");
  }
  get isCUID2() {
    return !!this._def.checks.find((ch) => ch.kind === "cuid2");
  }
  get isULID() {
    return !!this._def.checks.find((ch) => ch.kind === "ulid");
  }
  get isIP() {
    return !!this._def.checks.find((ch) => ch.kind === "ip");
  }
  get isCIDR() {
    return !!this._def.checks.find((ch) => ch.kind === "cidr");
  }
  get isBase64() {
    return !!this._def.checks.find((ch) => ch.kind === "base64");
  }
  get isBase64url() {
    return !!this._def.checks.find((ch) => ch.kind === "base64url");
  }
  get minLength() {
    let min = null;
    for (const ch of this._def.checks) {
      if (ch.kind === "min") {
        if (min === null || ch.value > min)
          min = ch.value;
      }
    }
    return min;
  }
  get maxLength() {
    let max = null;
    for (const ch of this._def.checks) {
      if (ch.kind === "max") {
        if (max === null || ch.value < max)
          max = ch.value;
      }
    }
    return max;
  }
};
ZodString.create = (params) => {
  return new ZodString({
    checks: [],
    typeName: ZodFirstPartyTypeKind.ZodString,
    coerce: params?.coerce ?? false,
    ...processCreateParams(params)
  });
};
function floatSafeRemainder(val, step) {
  const valDecCount = (val.toString().split(".")[1] || "").length;
  const stepDecCount = (step.toString().split(".")[1] || "").length;
  const decCount = valDecCount > stepDecCount ? valDecCount : stepDecCount;
  const valInt = Number.parseInt(val.toFixed(decCount).replace(".", ""));
  const stepInt = Number.parseInt(step.toFixed(decCount).replace(".", ""));
  return valInt % stepInt / 10 ** decCount;
}
var ZodNumber = class _ZodNumber extends ZodType {
  constructor() {
    super(...arguments);
    this.min = this.gte;
    this.max = this.lte;
    this.step = this.multipleOf;
  }
  _parse(input) {
    if (this._def.coerce) {
      input.data = Number(input.data);
    }
    const parsedType = this._getType(input);
    if (parsedType !== ZodParsedType.number) {
      const ctx2 = this._getOrReturnCtx(input);
      addIssueToContext(ctx2, {
        code: ZodIssueCode.invalid_type,
        expected: ZodParsedType.number,
        received: ctx2.parsedType
      });
      return INVALID;
    }
    let ctx = void 0;
    const status = new ParseStatus();
    for (const check of this._def.checks) {
      if (check.kind === "int") {
        if (!util.isInteger(input.data)) {
          ctx = this._getOrReturnCtx(input, ctx);
          addIssueToContext(ctx, {
            code: ZodIssueCode.invalid_type,
            expected: "integer",
            received: "float",
            message: check.message
          });
          status.dirty();
        }
      } else if (check.kind === "min") {
        const tooSmall = check.inclusive ? input.data < check.value : input.data <= check.value;
        if (tooSmall) {
          ctx = this._getOrReturnCtx(input, ctx);
          addIssueToContext(ctx, {
            code: ZodIssueCode.too_small,
            minimum: check.value,
            type: "number",
            inclusive: check.inclusive,
            exact: false,
            message: check.message
          });
          status.dirty();
        }
      } else if (check.kind === "max") {
        const tooBig = check.inclusive ? input.data > check.value : input.data >= check.value;
        if (tooBig) {
          ctx = this._getOrReturnCtx(input, ctx);
          addIssueToContext(ctx, {
            code: ZodIssueCode.too_big,
            maximum: check.value,
            type: "number",
            inclusive: check.inclusive,
            exact: false,
            message: check.message
          });
          status.dirty();
        }
      } else if (check.kind === "multipleOf") {
        if (floatSafeRemainder(input.data, check.value) !== 0) {
          ctx = this._getOrReturnCtx(input, ctx);
          addIssueToContext(ctx, {
            code: ZodIssueCode.not_multiple_of,
            multipleOf: check.value,
            message: check.message
          });
          status.dirty();
        }
      } else if (check.kind === "finite") {
        if (!Number.isFinite(input.data)) {
          ctx = this._getOrReturnCtx(input, ctx);
          addIssueToContext(ctx, {
            code: ZodIssueCode.not_finite,
            message: check.message
          });
          status.dirty();
        }
      } else {
        util.assertNever(check);
      }
    }
    return { status: status.value, value: input.data };
  }
  gte(value, message) {
    return this.setLimit("min", value, true, errorUtil.toString(message));
  }
  gt(value, message) {
    return this.setLimit("min", value, false, errorUtil.toString(message));
  }
  lte(value, message) {
    return this.setLimit("max", value, true, errorUtil.toString(message));
  }
  lt(value, message) {
    return this.setLimit("max", value, false, errorUtil.toString(message));
  }
  setLimit(kind, value, inclusive, message) {
    return new _ZodNumber({
      ...this._def,
      checks: [
        ...this._def.checks,
        {
          kind,
          value,
          inclusive,
          message: errorUtil.toString(message)
        }
      ]
    });
  }
  _addCheck(check) {
    return new _ZodNumber({
      ...this._def,
      checks: [...this._def.checks, check]
    });
  }
  int(message) {
    return this._addCheck({
      kind: "int",
      message: errorUtil.toString(message)
    });
  }
  positive(message) {
    return this._addCheck({
      kind: "min",
      value: 0,
      inclusive: false,
      message: errorUtil.toString(message)
    });
  }
  negative(message) {
    return this._addCheck({
      kind: "max",
      value: 0,
      inclusive: false,
      message: errorUtil.toString(message)
    });
  }
  nonpositive(message) {
    return this._addCheck({
      kind: "max",
      value: 0,
      inclusive: true,
      message: errorUtil.toString(message)
    });
  }
  nonnegative(message) {
    return this._addCheck({
      kind: "min",
      value: 0,
      inclusive: true,
      message: errorUtil.toString(message)
    });
  }
  multipleOf(value, message) {
    return this._addCheck({
      kind: "multipleOf",
      value,
      message: errorUtil.toString(message)
    });
  }
  finite(message) {
    return this._addCheck({
      kind: "finite",
      message: errorUtil.toString(message)
    });
  }
  safe(message) {
    return this._addCheck({
      kind: "min",
      inclusive: true,
      value: Number.MIN_SAFE_INTEGER,
      message: errorUtil.toString(message)
    })._addCheck({
      kind: "max",
      inclusive: true,
      value: Number.MAX_SAFE_INTEGER,
      message: errorUtil.toString(message)
    });
  }
  get minValue() {
    let min = null;
    for (const ch of this._def.checks) {
      if (ch.kind === "min") {
        if (min === null || ch.value > min)
          min = ch.value;
      }
    }
    return min;
  }
  get maxValue() {
    let max = null;
    for (const ch of this._def.checks) {
      if (ch.kind === "max") {
        if (max === null || ch.value < max)
          max = ch.value;
      }
    }
    return max;
  }
  get isInt() {
    return !!this._def.checks.find((ch) => ch.kind === "int" || ch.kind === "multipleOf" && util.isInteger(ch.value));
  }
  get isFinite() {
    let max = null;
    let min = null;
    for (const ch of this._def.checks) {
      if (ch.kind === "finite" || ch.kind === "int" || ch.kind === "multipleOf") {
        return true;
      } else if (ch.kind === "min") {
        if (min === null || ch.value > min)
          min = ch.value;
      } else if (ch.kind === "max") {
        if (max === null || ch.value < max)
          max = ch.value;
      }
    }
    return Number.isFinite(min) && Number.isFinite(max);
  }
};
ZodNumber.create = (params) => {
  return new ZodNumber({
    checks: [],
    typeName: ZodFirstPartyTypeKind.ZodNumber,
    coerce: params?.coerce || false,
    ...processCreateParams(params)
  });
};
var ZodBigInt = class _ZodBigInt extends ZodType {
  constructor() {
    super(...arguments);
    this.min = this.gte;
    this.max = this.lte;
  }
  _parse(input) {
    if (this._def.coerce) {
      try {
        input.data = BigInt(input.data);
      } catch {
        return this._getInvalidInput(input);
      }
    }
    const parsedType = this._getType(input);
    if (parsedType !== ZodParsedType.bigint) {
      return this._getInvalidInput(input);
    }
    let ctx = void 0;
    const status = new ParseStatus();
    for (const check of this._def.checks) {
      if (check.kind === "min") {
        const tooSmall = check.inclusive ? input.data < check.value : input.data <= check.value;
        if (tooSmall) {
          ctx = this._getOrReturnCtx(input, ctx);
          addIssueToContext(ctx, {
            code: ZodIssueCode.too_small,
            type: "bigint",
            minimum: check.value,
            inclusive: check.inclusive,
            message: check.message
          });
          status.dirty();
        }
      } else if (check.kind === "max") {
        const tooBig = check.inclusive ? input.data > check.value : input.data >= check.value;
        if (tooBig) {
          ctx = this._getOrReturnCtx(input, ctx);
          addIssueToContext(ctx, {
            code: ZodIssueCode.too_big,
            type: "bigint",
            maximum: check.value,
            inclusive: check.inclusive,
            message: check.message
          });
          status.dirty();
        }
      } else if (check.kind === "multipleOf") {
        if (input.data % check.value !== BigInt(0)) {
          ctx = this._getOrReturnCtx(input, ctx);
          addIssueToContext(ctx, {
            code: ZodIssueCode.not_multiple_of,
            multipleOf: check.value,
            message: check.message
          });
          status.dirty();
        }
      } else {
        util.assertNever(check);
      }
    }
    return { status: status.value, value: input.data };
  }
  _getInvalidInput(input) {
    const ctx = this._getOrReturnCtx(input);
    addIssueToContext(ctx, {
      code: ZodIssueCode.invalid_type,
      expected: ZodParsedType.bigint,
      received: ctx.parsedType
    });
    return INVALID;
  }
  gte(value, message) {
    return this.setLimit("min", value, true, errorUtil.toString(message));
  }
  gt(value, message) {
    return this.setLimit("min", value, false, errorUtil.toString(message));
  }
  lte(value, message) {
    return this.setLimit("max", value, true, errorUtil.toString(message));
  }
  lt(value, message) {
    return this.setLimit("max", value, false, errorUtil.toString(message));
  }
  setLimit(kind, value, inclusive, message) {
    return new _ZodBigInt({
      ...this._def,
      checks: [
        ...this._def.checks,
        {
          kind,
          value,
          inclusive,
          message: errorUtil.toString(message)
        }
      ]
    });
  }
  _addCheck(check) {
    return new _ZodBigInt({
      ...this._def,
      checks: [...this._def.checks, check]
    });
  }
  positive(message) {
    return this._addCheck({
      kind: "min",
      value: BigInt(0),
      inclusive: false,
      message: errorUtil.toString(message)
    });
  }
  negative(message) {
    return this._addCheck({
      kind: "max",
      value: BigInt(0),
      inclusive: false,
      message: errorUtil.toString(message)
    });
  }
  nonpositive(message) {
    return this._addCheck({
      kind: "max",
      value: BigInt(0),
      inclusive: true,
      message: errorUtil.toString(message)
    });
  }
  nonnegative(message) {
    return this._addCheck({
      kind: "min",
      value: BigInt(0),
      inclusive: true,
      message: errorUtil.toString(message)
    });
  }
  multipleOf(value, message) {
    return this._addCheck({
      kind: "multipleOf",
      value,
      message: errorUtil.toString(message)
    });
  }
  get minValue() {
    let min = null;
    for (const ch of this._def.checks) {
      if (ch.kind === "min") {
        if (min === null || ch.value > min)
          min = ch.value;
      }
    }
    return min;
  }
  get maxValue() {
    let max = null;
    for (const ch of this._def.checks) {
      if (ch.kind === "max") {
        if (max === null || ch.value < max)
          max = ch.value;
      }
    }
    return max;
  }
};
ZodBigInt.create = (params) => {
  return new ZodBigInt({
    checks: [],
    typeName: ZodFirstPartyTypeKind.ZodBigInt,
    coerce: params?.coerce ?? false,
    ...processCreateParams(params)
  });
};
var ZodBoolean = class extends ZodType {
  _parse(input) {
    if (this._def.coerce) {
      input.data = Boolean(input.data);
    }
    const parsedType = this._getType(input);
    if (parsedType !== ZodParsedType.boolean) {
      const ctx = this._getOrReturnCtx(input);
      addIssueToContext(ctx, {
        code: ZodIssueCode.invalid_type,
        expected: ZodParsedType.boolean,
        received: ctx.parsedType
      });
      return INVALID;
    }
    return OK(input.data);
  }
};
ZodBoolean.create = (params) => {
  return new ZodBoolean({
    typeName: ZodFirstPartyTypeKind.ZodBoolean,
    coerce: params?.coerce || false,
    ...processCreateParams(params)
  });
};
var ZodDate = class _ZodDate extends ZodType {
  _parse(input) {
    if (this._def.coerce) {
      input.data = new Date(input.data);
    }
    const parsedType = this._getType(input);
    if (parsedType !== ZodParsedType.date) {
      const ctx2 = this._getOrReturnCtx(input);
      addIssueToContext(ctx2, {
        code: ZodIssueCode.invalid_type,
        expected: ZodParsedType.date,
        received: ctx2.parsedType
      });
      return INVALID;
    }
    if (Number.isNaN(input.data.getTime())) {
      const ctx2 = this._getOrReturnCtx(input);
      addIssueToContext(ctx2, {
        code: ZodIssueCode.invalid_date
      });
      return INVALID;
    }
    const status = new ParseStatus();
    let ctx = void 0;
    for (const check of this._def.checks) {
      if (check.kind === "min") {
        if (input.data.getTime() < check.value) {
          ctx = this._getOrReturnCtx(input, ctx);
          addIssueToContext(ctx, {
            code: ZodIssueCode.too_small,
            message: check.message,
            inclusive: true,
            exact: false,
            minimum: check.value,
            type: "date"
          });
          status.dirty();
        }
      } else if (check.kind === "max") {
        if (input.data.getTime() > check.value) {
          ctx = this._getOrReturnCtx(input, ctx);
          addIssueToContext(ctx, {
            code: ZodIssueCode.too_big,
            message: check.message,
            inclusive: true,
            exact: false,
            maximum: check.value,
            type: "date"
          });
          status.dirty();
        }
      } else {
        util.assertNever(check);
      }
    }
    return {
      status: status.value,
      value: new Date(input.data.getTime())
    };
  }
  _addCheck(check) {
    return new _ZodDate({
      ...this._def,
      checks: [...this._def.checks, check]
    });
  }
  min(minDate, message) {
    return this._addCheck({
      kind: "min",
      value: minDate.getTime(),
      message: errorUtil.toString(message)
    });
  }
  max(maxDate, message) {
    return this._addCheck({
      kind: "max",
      value: maxDate.getTime(),
      message: errorUtil.toString(message)
    });
  }
  get minDate() {
    let min = null;
    for (const ch of this._def.checks) {
      if (ch.kind === "min") {
        if (min === null || ch.value > min)
          min = ch.value;
      }
    }
    return min != null ? new Date(min) : null;
  }
  get maxDate() {
    let max = null;
    for (const ch of this._def.checks) {
      if (ch.kind === "max") {
        if (max === null || ch.value < max)
          max = ch.value;
      }
    }
    return max != null ? new Date(max) : null;
  }
};
ZodDate.create = (params) => {
  return new ZodDate({
    checks: [],
    coerce: params?.coerce || false,
    typeName: ZodFirstPartyTypeKind.ZodDate,
    ...processCreateParams(params)
  });
};
var ZodSymbol = class extends ZodType {
  _parse(input) {
    const parsedType = this._getType(input);
    if (parsedType !== ZodParsedType.symbol) {
      const ctx = this._getOrReturnCtx(input);
      addIssueToContext(ctx, {
        code: ZodIssueCode.invalid_type,
        expected: ZodParsedType.symbol,
        received: ctx.parsedType
      });
      return INVALID;
    }
    return OK(input.data);
  }
};
ZodSymbol.create = (params) => {
  return new ZodSymbol({
    typeName: ZodFirstPartyTypeKind.ZodSymbol,
    ...processCreateParams(params)
  });
};
var ZodUndefined = class extends ZodType {
  _parse(input) {
    const parsedType = this._getType(input);
    if (parsedType !== ZodParsedType.undefined) {
      const ctx = this._getOrReturnCtx(input);
      addIssueToContext(ctx, {
        code: ZodIssueCode.invalid_type,
        expected: ZodParsedType.undefined,
        received: ctx.parsedType
      });
      return INVALID;
    }
    return OK(input.data);
  }
};
ZodUndefined.create = (params) => {
  return new ZodUndefined({
    typeName: ZodFirstPartyTypeKind.ZodUndefined,
    ...processCreateParams(params)
  });
};
var ZodNull = class extends ZodType {
  _parse(input) {
    const parsedType = this._getType(input);
    if (parsedType !== ZodParsedType.null) {
      const ctx = this._getOrReturnCtx(input);
      addIssueToContext(ctx, {
        code: ZodIssueCode.invalid_type,
        expected: ZodParsedType.null,
        received: ctx.parsedType
      });
      return INVALID;
    }
    return OK(input.data);
  }
};
ZodNull.create = (params) => {
  return new ZodNull({
    typeName: ZodFirstPartyTypeKind.ZodNull,
    ...processCreateParams(params)
  });
};
var ZodAny = class extends ZodType {
  constructor() {
    super(...arguments);
    this._any = true;
  }
  _parse(input) {
    return OK(input.data);
  }
};
ZodAny.create = (params) => {
  return new ZodAny({
    typeName: ZodFirstPartyTypeKind.ZodAny,
    ...processCreateParams(params)
  });
};
var ZodUnknown = class extends ZodType {
  constructor() {
    super(...arguments);
    this._unknown = true;
  }
  _parse(input) {
    return OK(input.data);
  }
};
ZodUnknown.create = (params) => {
  return new ZodUnknown({
    typeName: ZodFirstPartyTypeKind.ZodUnknown,
    ...processCreateParams(params)
  });
};
var ZodNever = class extends ZodType {
  _parse(input) {
    const ctx = this._getOrReturnCtx(input);
    addIssueToContext(ctx, {
      code: ZodIssueCode.invalid_type,
      expected: ZodParsedType.never,
      received: ctx.parsedType
    });
    return INVALID;
  }
};
ZodNever.create = (params) => {
  return new ZodNever({
    typeName: ZodFirstPartyTypeKind.ZodNever,
    ...processCreateParams(params)
  });
};
var ZodVoid = class extends ZodType {
  _parse(input) {
    const parsedType = this._getType(input);
    if (parsedType !== ZodParsedType.undefined) {
      const ctx = this._getOrReturnCtx(input);
      addIssueToContext(ctx, {
        code: ZodIssueCode.invalid_type,
        expected: ZodParsedType.void,
        received: ctx.parsedType
      });
      return INVALID;
    }
    return OK(input.data);
  }
};
ZodVoid.create = (params) => {
  return new ZodVoid({
    typeName: ZodFirstPartyTypeKind.ZodVoid,
    ...processCreateParams(params)
  });
};
var ZodArray = class _ZodArray extends ZodType {
  _parse(input) {
    const { ctx, status } = this._processInputParams(input);
    const def = this._def;
    if (ctx.parsedType !== ZodParsedType.array) {
      addIssueToContext(ctx, {
        code: ZodIssueCode.invalid_type,
        expected: ZodParsedType.array,
        received: ctx.parsedType
      });
      return INVALID;
    }
    if (def.exactLength !== null) {
      const tooBig = ctx.data.length > def.exactLength.value;
      const tooSmall = ctx.data.length < def.exactLength.value;
      if (tooBig || tooSmall) {
        addIssueToContext(ctx, {
          code: tooBig ? ZodIssueCode.too_big : ZodIssueCode.too_small,
          minimum: tooSmall ? def.exactLength.value : void 0,
          maximum: tooBig ? def.exactLength.value : void 0,
          type: "array",
          inclusive: true,
          exact: true,
          message: def.exactLength.message
        });
        status.dirty();
      }
    }
    if (def.minLength !== null) {
      if (ctx.data.length < def.minLength.value) {
        addIssueToContext(ctx, {
          code: ZodIssueCode.too_small,
          minimum: def.minLength.value,
          type: "array",
          inclusive: true,
          exact: false,
          message: def.minLength.message
        });
        status.dirty();
      }
    }
    if (def.maxLength !== null) {
      if (ctx.data.length > def.maxLength.value) {
        addIssueToContext(ctx, {
          code: ZodIssueCode.too_big,
          maximum: def.maxLength.value,
          type: "array",
          inclusive: true,
          exact: false,
          message: def.maxLength.message
        });
        status.dirty();
      }
    }
    if (ctx.common.async) {
      return Promise.all([...ctx.data].map((item, i) => {
        return def.type._parseAsync(new ParseInputLazyPath(ctx, item, ctx.path, i));
      })).then((result2) => {
        return ParseStatus.mergeArray(status, result2);
      });
    }
    const result = [...ctx.data].map((item, i) => {
      return def.type._parseSync(new ParseInputLazyPath(ctx, item, ctx.path, i));
    });
    return ParseStatus.mergeArray(status, result);
  }
  get element() {
    return this._def.type;
  }
  min(minLength, message) {
    return new _ZodArray({
      ...this._def,
      minLength: { value: minLength, message: errorUtil.toString(message) }
    });
  }
  max(maxLength, message) {
    return new _ZodArray({
      ...this._def,
      maxLength: { value: maxLength, message: errorUtil.toString(message) }
    });
  }
  length(len, message) {
    return new _ZodArray({
      ...this._def,
      exactLength: { value: len, message: errorUtil.toString(message) }
    });
  }
  nonempty(message) {
    return this.min(1, message);
  }
};
ZodArray.create = (schema, params) => {
  return new ZodArray({
    type: schema,
    minLength: null,
    maxLength: null,
    exactLength: null,
    typeName: ZodFirstPartyTypeKind.ZodArray,
    ...processCreateParams(params)
  });
};
function deepPartialify(schema) {
  if (schema instanceof ZodObject) {
    const newShape = {};
    for (const key in schema.shape) {
      const fieldSchema = schema.shape[key];
      newShape[key] = ZodOptional.create(deepPartialify(fieldSchema));
    }
    return new ZodObject({
      ...schema._def,
      shape: () => newShape
    });
  } else if (schema instanceof ZodArray) {
    return new ZodArray({
      ...schema._def,
      type: deepPartialify(schema.element)
    });
  } else if (schema instanceof ZodOptional) {
    return ZodOptional.create(deepPartialify(schema.unwrap()));
  } else if (schema instanceof ZodNullable) {
    return ZodNullable.create(deepPartialify(schema.unwrap()));
  } else if (schema instanceof ZodTuple) {
    return ZodTuple.create(schema.items.map((item) => deepPartialify(item)));
  } else {
    return schema;
  }
}
var ZodObject = class _ZodObject extends ZodType {
  constructor() {
    super(...arguments);
    this._cached = null;
    this.nonstrict = this.passthrough;
    this.augment = this.extend;
  }
  _getCached() {
    if (this._cached !== null)
      return this._cached;
    const shape = this._def.shape();
    const keys = util.objectKeys(shape);
    this._cached = { shape, keys };
    return this._cached;
  }
  _parse(input) {
    const parsedType = this._getType(input);
    if (parsedType !== ZodParsedType.object) {
      const ctx2 = this._getOrReturnCtx(input);
      addIssueToContext(ctx2, {
        code: ZodIssueCode.invalid_type,
        expected: ZodParsedType.object,
        received: ctx2.parsedType
      });
      return INVALID;
    }
    const { status, ctx } = this._processInputParams(input);
    const { shape, keys: shapeKeys } = this._getCached();
    const extraKeys = [];
    if (!(this._def.catchall instanceof ZodNever && this._def.unknownKeys === "strip")) {
      for (const key in ctx.data) {
        if (!shapeKeys.includes(key)) {
          extraKeys.push(key);
        }
      }
    }
    const pairs = [];
    for (const key of shapeKeys) {
      const keyValidator = shape[key];
      const value = ctx.data[key];
      pairs.push({
        key: { status: "valid", value: key },
        value: keyValidator._parse(new ParseInputLazyPath(ctx, value, ctx.path, key)),
        alwaysSet: key in ctx.data
      });
    }
    if (this._def.catchall instanceof ZodNever) {
      const unknownKeys = this._def.unknownKeys;
      if (unknownKeys === "passthrough") {
        for (const key of extraKeys) {
          pairs.push({
            key: { status: "valid", value: key },
            value: { status: "valid", value: ctx.data[key] }
          });
        }
      } else if (unknownKeys === "strict") {
        if (extraKeys.length > 0) {
          addIssueToContext(ctx, {
            code: ZodIssueCode.unrecognized_keys,
            keys: extraKeys
          });
          status.dirty();
        }
      } else if (unknownKeys === "strip") {
      } else {
        throw new Error(`Internal ZodObject error: invalid unknownKeys value.`);
      }
    } else {
      const catchall = this._def.catchall;
      for (const key of extraKeys) {
        const value = ctx.data[key];
        pairs.push({
          key: { status: "valid", value: key },
          value: catchall._parse(
            new ParseInputLazyPath(ctx, value, ctx.path, key)
            //, ctx.child(key), value, getParsedType(value)
          ),
          alwaysSet: key in ctx.data
        });
      }
    }
    if (ctx.common.async) {
      return Promise.resolve().then(async () => {
        const syncPairs = [];
        for (const pair of pairs) {
          const key = await pair.key;
          const value = await pair.value;
          syncPairs.push({
            key,
            value,
            alwaysSet: pair.alwaysSet
          });
        }
        return syncPairs;
      }).then((syncPairs) => {
        return ParseStatus.mergeObjectSync(status, syncPairs);
      });
    } else {
      return ParseStatus.mergeObjectSync(status, pairs);
    }
  }
  get shape() {
    return this._def.shape();
  }
  strict(message) {
    errorUtil.errToObj;
    return new _ZodObject({
      ...this._def,
      unknownKeys: "strict",
      ...message !== void 0 ? {
        errorMap: (issue, ctx) => {
          const defaultError = this._def.errorMap?.(issue, ctx).message ?? ctx.defaultError;
          if (issue.code === "unrecognized_keys")
            return {
              message: errorUtil.errToObj(message).message ?? defaultError
            };
          return {
            message: defaultError
          };
        }
      } : {}
    });
  }
  strip() {
    return new _ZodObject({
      ...this._def,
      unknownKeys: "strip"
    });
  }
  passthrough() {
    return new _ZodObject({
      ...this._def,
      unknownKeys: "passthrough"
    });
  }
  // const AugmentFactory =
  //   <Def extends ZodObjectDef>(def: Def) =>
  //   <Augmentation extends ZodRawShape>(
  //     augmentation: Augmentation
  //   ): ZodObject<
  //     extendShape<ReturnType<Def["shape"]>, Augmentation>,
  //     Def["unknownKeys"],
  //     Def["catchall"]
  //   > => {
  //     return new ZodObject({
  //       ...def,
  //       shape: () => ({
  //         ...def.shape(),
  //         ...augmentation,
  //       }),
  //     }) as any;
  //   };
  extend(augmentation) {
    return new _ZodObject({
      ...this._def,
      shape: () => ({
        ...this._def.shape(),
        ...augmentation
      })
    });
  }
  /**
   * Prior to zod@1.0.12 there was a bug in the
   * inferred type of merged objects. Please
   * upgrade if you are experiencing issues.
   */
  merge(merging) {
    const merged = new _ZodObject({
      unknownKeys: merging._def.unknownKeys,
      catchall: merging._def.catchall,
      shape: () => ({
        ...this._def.shape(),
        ...merging._def.shape()
      }),
      typeName: ZodFirstPartyTypeKind.ZodObject
    });
    return merged;
  }
  // merge<
  //   Incoming extends AnyZodObject,
  //   Augmentation extends Incoming["shape"],
  //   NewOutput extends {
  //     [k in keyof Augmentation | keyof Output]: k extends keyof Augmentation
  //       ? Augmentation[k]["_output"]
  //       : k extends keyof Output
  //       ? Output[k]
  //       : never;
  //   },
  //   NewInput extends {
  //     [k in keyof Augmentation | keyof Input]: k extends keyof Augmentation
  //       ? Augmentation[k]["_input"]
  //       : k extends keyof Input
  //       ? Input[k]
  //       : never;
  //   }
  // >(
  //   merging: Incoming
  // ): ZodObject<
  //   extendShape<T, ReturnType<Incoming["_def"]["shape"]>>,
  //   Incoming["_def"]["unknownKeys"],
  //   Incoming["_def"]["catchall"],
  //   NewOutput,
  //   NewInput
  // > {
  //   const merged: any = new ZodObject({
  //     unknownKeys: merging._def.unknownKeys,
  //     catchall: merging._def.catchall,
  //     shape: () =>
  //       objectUtil.mergeShapes(this._def.shape(), merging._def.shape()),
  //     typeName: ZodFirstPartyTypeKind.ZodObject,
  //   }) as any;
  //   return merged;
  // }
  setKey(key, schema) {
    return this.augment({ [key]: schema });
  }
  // merge<Incoming extends AnyZodObject>(
  //   merging: Incoming
  // ): //ZodObject<T & Incoming["_shape"], UnknownKeys, Catchall> = (merging) => {
  // ZodObject<
  //   extendShape<T, ReturnType<Incoming["_def"]["shape"]>>,
  //   Incoming["_def"]["unknownKeys"],
  //   Incoming["_def"]["catchall"]
  // > {
  //   // const mergedShape = objectUtil.mergeShapes(
  //   //   this._def.shape(),
  //   //   merging._def.shape()
  //   // );
  //   const merged: any = new ZodObject({
  //     unknownKeys: merging._def.unknownKeys,
  //     catchall: merging._def.catchall,
  //     shape: () =>
  //       objectUtil.mergeShapes(this._def.shape(), merging._def.shape()),
  //     typeName: ZodFirstPartyTypeKind.ZodObject,
  //   }) as any;
  //   return merged;
  // }
  catchall(index) {
    return new _ZodObject({
      ...this._def,
      catchall: index
    });
  }
  pick(mask) {
    const shape = {};
    for (const key of util.objectKeys(mask)) {
      if (mask[key] && this.shape[key]) {
        shape[key] = this.shape[key];
      }
    }
    return new _ZodObject({
      ...this._def,
      shape: () => shape
    });
  }
  omit(mask) {
    const shape = {};
    for (const key of util.objectKeys(this.shape)) {
      if (!mask[key]) {
        shape[key] = this.shape[key];
      }
    }
    return new _ZodObject({
      ...this._def,
      shape: () => shape
    });
  }
  /**
   * @deprecated
   */
  deepPartial() {
    return deepPartialify(this);
  }
  partial(mask) {
    const newShape = {};
    for (const key of util.objectKeys(this.shape)) {
      const fieldSchema = this.shape[key];
      if (mask && !mask[key]) {
        newShape[key] = fieldSchema;
      } else {
        newShape[key] = fieldSchema.optional();
      }
    }
    return new _ZodObject({
      ...this._def,
      shape: () => newShape
    });
  }
  required(mask) {
    const newShape = {};
    for (const key of util.objectKeys(this.shape)) {
      if (mask && !mask[key]) {
        newShape[key] = this.shape[key];
      } else {
        const fieldSchema = this.shape[key];
        let newField = fieldSchema;
        while (newField instanceof ZodOptional) {
          newField = newField._def.innerType;
        }
        newShape[key] = newField;
      }
    }
    return new _ZodObject({
      ...this._def,
      shape: () => newShape
    });
  }
  keyof() {
    return createZodEnum(util.objectKeys(this.shape));
  }
};
ZodObject.create = (shape, params) => {
  return new ZodObject({
    shape: () => shape,
    unknownKeys: "strip",
    catchall: ZodNever.create(),
    typeName: ZodFirstPartyTypeKind.ZodObject,
    ...processCreateParams(params)
  });
};
ZodObject.strictCreate = (shape, params) => {
  return new ZodObject({
    shape: () => shape,
    unknownKeys: "strict",
    catchall: ZodNever.create(),
    typeName: ZodFirstPartyTypeKind.ZodObject,
    ...processCreateParams(params)
  });
};
ZodObject.lazycreate = (shape, params) => {
  return new ZodObject({
    shape,
    unknownKeys: "strip",
    catchall: ZodNever.create(),
    typeName: ZodFirstPartyTypeKind.ZodObject,
    ...processCreateParams(params)
  });
};
var ZodUnion = class extends ZodType {
  _parse(input) {
    const { ctx } = this._processInputParams(input);
    const options = this._def.options;
    function handleResults(results) {
      for (const result of results) {
        if (result.result.status === "valid") {
          return result.result;
        }
      }
      for (const result of results) {
        if (result.result.status === "dirty") {
          ctx.common.issues.push(...result.ctx.common.issues);
          return result.result;
        }
      }
      const unionErrors = results.map((result) => new ZodError(result.ctx.common.issues));
      addIssueToContext(ctx, {
        code: ZodIssueCode.invalid_union,
        unionErrors
      });
      return INVALID;
    }
    if (ctx.common.async) {
      return Promise.all(options.map(async (option) => {
        const childCtx = {
          ...ctx,
          common: {
            ...ctx.common,
            issues: []
          },
          parent: null
        };
        return {
          result: await option._parseAsync({
            data: ctx.data,
            path: ctx.path,
            parent: childCtx
          }),
          ctx: childCtx
        };
      })).then(handleResults);
    } else {
      let dirty = void 0;
      const issues = [];
      for (const option of options) {
        const childCtx = {
          ...ctx,
          common: {
            ...ctx.common,
            issues: []
          },
          parent: null
        };
        const result = option._parseSync({
          data: ctx.data,
          path: ctx.path,
          parent: childCtx
        });
        if (result.status === "valid") {
          return result;
        } else if (result.status === "dirty" && !dirty) {
          dirty = { result, ctx: childCtx };
        }
        if (childCtx.common.issues.length) {
          issues.push(childCtx.common.issues);
        }
      }
      if (dirty) {
        ctx.common.issues.push(...dirty.ctx.common.issues);
        return dirty.result;
      }
      const unionErrors = issues.map((issues2) => new ZodError(issues2));
      addIssueToContext(ctx, {
        code: ZodIssueCode.invalid_union,
        unionErrors
      });
      return INVALID;
    }
  }
  get options() {
    return this._def.options;
  }
};
ZodUnion.create = (types, params) => {
  return new ZodUnion({
    options: types,
    typeName: ZodFirstPartyTypeKind.ZodUnion,
    ...processCreateParams(params)
  });
};
var getDiscriminator = (type) => {
  if (type instanceof ZodLazy) {
    return getDiscriminator(type.schema);
  } else if (type instanceof ZodEffects) {
    return getDiscriminator(type.innerType());
  } else if (type instanceof ZodLiteral) {
    return [type.value];
  } else if (type instanceof ZodEnum) {
    return type.options;
  } else if (type instanceof ZodNativeEnum) {
    return util.objectValues(type.enum);
  } else if (type instanceof ZodDefault) {
    return getDiscriminator(type._def.innerType);
  } else if (type instanceof ZodUndefined) {
    return [void 0];
  } else if (type instanceof ZodNull) {
    return [null];
  } else if (type instanceof ZodOptional) {
    return [void 0, ...getDiscriminator(type.unwrap())];
  } else if (type instanceof ZodNullable) {
    return [null, ...getDiscriminator(type.unwrap())];
  } else if (type instanceof ZodBranded) {
    return getDiscriminator(type.unwrap());
  } else if (type instanceof ZodReadonly) {
    return getDiscriminator(type.unwrap());
  } else if (type instanceof ZodCatch) {
    return getDiscriminator(type._def.innerType);
  } else {
    return [];
  }
};
var ZodDiscriminatedUnion = class _ZodDiscriminatedUnion extends ZodType {
  _parse(input) {
    const { ctx } = this._processInputParams(input);
    if (ctx.parsedType !== ZodParsedType.object) {
      addIssueToContext(ctx, {
        code: ZodIssueCode.invalid_type,
        expected: ZodParsedType.object,
        received: ctx.parsedType
      });
      return INVALID;
    }
    const discriminator = this.discriminator;
    const discriminatorValue = ctx.data[discriminator];
    const option = this.optionsMap.get(discriminatorValue);
    if (!option) {
      addIssueToContext(ctx, {
        code: ZodIssueCode.invalid_union_discriminator,
        options: Array.from(this.optionsMap.keys()),
        path: [discriminator]
      });
      return INVALID;
    }
    if (ctx.common.async) {
      return option._parseAsync({
        data: ctx.data,
        path: ctx.path,
        parent: ctx
      });
    } else {
      return option._parseSync({
        data: ctx.data,
        path: ctx.path,
        parent: ctx
      });
    }
  }
  get discriminator() {
    return this._def.discriminator;
  }
  get options() {
    return this._def.options;
  }
  get optionsMap() {
    return this._def.optionsMap;
  }
  /**
   * The constructor of the discriminated union schema. Its behaviour is very similar to that of the normal z.union() constructor.
   * However, it only allows a union of objects, all of which need to share a discriminator property. This property must
   * have a different value for each object in the union.
   * @param discriminator the name of the discriminator property
   * @param types an array of object schemas
   * @param params
   */
  static create(discriminator, options, params) {
    const optionsMap = /* @__PURE__ */ new Map();
    for (const type of options) {
      const discriminatorValues = getDiscriminator(type.shape[discriminator]);
      if (!discriminatorValues.length) {
        throw new Error(`A discriminator value for key \`${discriminator}\` could not be extracted from all schema options`);
      }
      for (const value of discriminatorValues) {
        if (optionsMap.has(value)) {
          throw new Error(`Discriminator property ${String(discriminator)} has duplicate value ${String(value)}`);
        }
        optionsMap.set(value, type);
      }
    }
    return new _ZodDiscriminatedUnion({
      typeName: ZodFirstPartyTypeKind.ZodDiscriminatedUnion,
      discriminator,
      options,
      optionsMap,
      ...processCreateParams(params)
    });
  }
};
function mergeValues(a, b) {
  const aType = getParsedType(a);
  const bType = getParsedType(b);
  if (a === b) {
    return { valid: true, data: a };
  } else if (aType === ZodParsedType.object && bType === ZodParsedType.object) {
    const bKeys = util.objectKeys(b);
    const sharedKeys = util.objectKeys(a).filter((key) => bKeys.indexOf(key) !== -1);
    const newObj = { ...a, ...b };
    for (const key of sharedKeys) {
      const sharedValue = mergeValues(a[key], b[key]);
      if (!sharedValue.valid) {
        return { valid: false };
      }
      newObj[key] = sharedValue.data;
    }
    return { valid: true, data: newObj };
  } else if (aType === ZodParsedType.array && bType === ZodParsedType.array) {
    if (a.length !== b.length) {
      return { valid: false };
    }
    const newArray = [];
    for (let index = 0; index < a.length; index++) {
      const itemA = a[index];
      const itemB = b[index];
      const sharedValue = mergeValues(itemA, itemB);
      if (!sharedValue.valid) {
        return { valid: false };
      }
      newArray.push(sharedValue.data);
    }
    return { valid: true, data: newArray };
  } else if (aType === ZodParsedType.date && bType === ZodParsedType.date && +a === +b) {
    return { valid: true, data: a };
  } else {
    return { valid: false };
  }
}
var ZodIntersection = class extends ZodType {
  _parse(input) {
    const { status, ctx } = this._processInputParams(input);
    const handleParsed = (parsedLeft, parsedRight) => {
      if (isAborted(parsedLeft) || isAborted(parsedRight)) {
        return INVALID;
      }
      const merged = mergeValues(parsedLeft.value, parsedRight.value);
      if (!merged.valid) {
        addIssueToContext(ctx, {
          code: ZodIssueCode.invalid_intersection_types
        });
        return INVALID;
      }
      if (isDirty(parsedLeft) || isDirty(parsedRight)) {
        status.dirty();
      }
      return { status: status.value, value: merged.data };
    };
    if (ctx.common.async) {
      return Promise.all([
        this._def.left._parseAsync({
          data: ctx.data,
          path: ctx.path,
          parent: ctx
        }),
        this._def.right._parseAsync({
          data: ctx.data,
          path: ctx.path,
          parent: ctx
        })
      ]).then(([left, right]) => handleParsed(left, right));
    } else {
      return handleParsed(this._def.left._parseSync({
        data: ctx.data,
        path: ctx.path,
        parent: ctx
      }), this._def.right._parseSync({
        data: ctx.data,
        path: ctx.path,
        parent: ctx
      }));
    }
  }
};
ZodIntersection.create = (left, right, params) => {
  return new ZodIntersection({
    left,
    right,
    typeName: ZodFirstPartyTypeKind.ZodIntersection,
    ...processCreateParams(params)
  });
};
var ZodTuple = class _ZodTuple extends ZodType {
  _parse(input) {
    const { status, ctx } = this._processInputParams(input);
    if (ctx.parsedType !== ZodParsedType.array) {
      addIssueToContext(ctx, {
        code: ZodIssueCode.invalid_type,
        expected: ZodParsedType.array,
        received: ctx.parsedType
      });
      return INVALID;
    }
    if (ctx.data.length < this._def.items.length) {
      addIssueToContext(ctx, {
        code: ZodIssueCode.too_small,
        minimum: this._def.items.length,
        inclusive: true,
        exact: false,
        type: "array"
      });
      return INVALID;
    }
    const rest = this._def.rest;
    if (!rest && ctx.data.length > this._def.items.length) {
      addIssueToContext(ctx, {
        code: ZodIssueCode.too_big,
        maximum: this._def.items.length,
        inclusive: true,
        exact: false,
        type: "array"
      });
      status.dirty();
    }
    const items = [...ctx.data].map((item, itemIndex) => {
      const schema = this._def.items[itemIndex] || this._def.rest;
      if (!schema)
        return null;
      return schema._parse(new ParseInputLazyPath(ctx, item, ctx.path, itemIndex));
    }).filter((x) => !!x);
    if (ctx.common.async) {
      return Promise.all(items).then((results) => {
        return ParseStatus.mergeArray(status, results);
      });
    } else {
      return ParseStatus.mergeArray(status, items);
    }
  }
  get items() {
    return this._def.items;
  }
  rest(rest) {
    return new _ZodTuple({
      ...this._def,
      rest
    });
  }
};
ZodTuple.create = (schemas, params) => {
  if (!Array.isArray(schemas)) {
    throw new Error("You must pass an array of schemas to z.tuple([ ... ])");
  }
  return new ZodTuple({
    items: schemas,
    typeName: ZodFirstPartyTypeKind.ZodTuple,
    rest: null,
    ...processCreateParams(params)
  });
};
var ZodRecord = class _ZodRecord extends ZodType {
  get keySchema() {
    return this._def.keyType;
  }
  get valueSchema() {
    return this._def.valueType;
  }
  _parse(input) {
    const { status, ctx } = this._processInputParams(input);
    if (ctx.parsedType !== ZodParsedType.object) {
      addIssueToContext(ctx, {
        code: ZodIssueCode.invalid_type,
        expected: ZodParsedType.object,
        received: ctx.parsedType
      });
      return INVALID;
    }
    const pairs = [];
    const keyType = this._def.keyType;
    const valueType = this._def.valueType;
    for (const key in ctx.data) {
      pairs.push({
        key: keyType._parse(new ParseInputLazyPath(ctx, key, ctx.path, key)),
        value: valueType._parse(new ParseInputLazyPath(ctx, ctx.data[key], ctx.path, key)),
        alwaysSet: key in ctx.data
      });
    }
    if (ctx.common.async) {
      return ParseStatus.mergeObjectAsync(status, pairs);
    } else {
      return ParseStatus.mergeObjectSync(status, pairs);
    }
  }
  get element() {
    return this._def.valueType;
  }
  static create(first, second, third) {
    if (second instanceof ZodType) {
      return new _ZodRecord({
        keyType: first,
        valueType: second,
        typeName: ZodFirstPartyTypeKind.ZodRecord,
        ...processCreateParams(third)
      });
    }
    return new _ZodRecord({
      keyType: ZodString.create(),
      valueType: first,
      typeName: ZodFirstPartyTypeKind.ZodRecord,
      ...processCreateParams(second)
    });
  }
};
var ZodMap = class extends ZodType {
  get keySchema() {
    return this._def.keyType;
  }
  get valueSchema() {
    return this._def.valueType;
  }
  _parse(input) {
    const { status, ctx } = this._processInputParams(input);
    if (ctx.parsedType !== ZodParsedType.map) {
      addIssueToContext(ctx, {
        code: ZodIssueCode.invalid_type,
        expected: ZodParsedType.map,
        received: ctx.parsedType
      });
      return INVALID;
    }
    const keyType = this._def.keyType;
    const valueType = this._def.valueType;
    const pairs = [...ctx.data.entries()].map(([key, value], index) => {
      return {
        key: keyType._parse(new ParseInputLazyPath(ctx, key, ctx.path, [index, "key"])),
        value: valueType._parse(new ParseInputLazyPath(ctx, value, ctx.path, [index, "value"]))
      };
    });
    if (ctx.common.async) {
      const finalMap = /* @__PURE__ */ new Map();
      return Promise.resolve().then(async () => {
        for (const pair of pairs) {
          const key = await pair.key;
          const value = await pair.value;
          if (key.status === "aborted" || value.status === "aborted") {
            return INVALID;
          }
          if (key.status === "dirty" || value.status === "dirty") {
            status.dirty();
          }
          finalMap.set(key.value, value.value);
        }
        return { status: status.value, value: finalMap };
      });
    } else {
      const finalMap = /* @__PURE__ */ new Map();
      for (const pair of pairs) {
        const key = pair.key;
        const value = pair.value;
        if (key.status === "aborted" || value.status === "aborted") {
          return INVALID;
        }
        if (key.status === "dirty" || value.status === "dirty") {
          status.dirty();
        }
        finalMap.set(key.value, value.value);
      }
      return { status: status.value, value: finalMap };
    }
  }
};
ZodMap.create = (keyType, valueType, params) => {
  return new ZodMap({
    valueType,
    keyType,
    typeName: ZodFirstPartyTypeKind.ZodMap,
    ...processCreateParams(params)
  });
};
var ZodSet = class _ZodSet extends ZodType {
  _parse(input) {
    const { status, ctx } = this._processInputParams(input);
    if (ctx.parsedType !== ZodParsedType.set) {
      addIssueToContext(ctx, {
        code: ZodIssueCode.invalid_type,
        expected: ZodParsedType.set,
        received: ctx.parsedType
      });
      return INVALID;
    }
    const def = this._def;
    if (def.minSize !== null) {
      if (ctx.data.size < def.minSize.value) {
        addIssueToContext(ctx, {
          code: ZodIssueCode.too_small,
          minimum: def.minSize.value,
          type: "set",
          inclusive: true,
          exact: false,
          message: def.minSize.message
        });
        status.dirty();
      }
    }
    if (def.maxSize !== null) {
      if (ctx.data.size > def.maxSize.value) {
        addIssueToContext(ctx, {
          code: ZodIssueCode.too_big,
          maximum: def.maxSize.value,
          type: "set",
          inclusive: true,
          exact: false,
          message: def.maxSize.message
        });
        status.dirty();
      }
    }
    const valueType = this._def.valueType;
    function finalizeSet(elements2) {
      const parsedSet = /* @__PURE__ */ new Set();
      for (const element of elements2) {
        if (element.status === "aborted")
          return INVALID;
        if (element.status === "dirty")
          status.dirty();
        parsedSet.add(element.value);
      }
      return { status: status.value, value: parsedSet };
    }
    const elements = [...ctx.data.values()].map((item, i) => valueType._parse(new ParseInputLazyPath(ctx, item, ctx.path, i)));
    if (ctx.common.async) {
      return Promise.all(elements).then((elements2) => finalizeSet(elements2));
    } else {
      return finalizeSet(elements);
    }
  }
  min(minSize, message) {
    return new _ZodSet({
      ...this._def,
      minSize: { value: minSize, message: errorUtil.toString(message) }
    });
  }
  max(maxSize, message) {
    return new _ZodSet({
      ...this._def,
      maxSize: { value: maxSize, message: errorUtil.toString(message) }
    });
  }
  size(size, message) {
    return this.min(size, message).max(size, message);
  }
  nonempty(message) {
    return this.min(1, message);
  }
};
ZodSet.create = (valueType, params) => {
  return new ZodSet({
    valueType,
    minSize: null,
    maxSize: null,
    typeName: ZodFirstPartyTypeKind.ZodSet,
    ...processCreateParams(params)
  });
};
var ZodFunction = class _ZodFunction extends ZodType {
  constructor() {
    super(...arguments);
    this.validate = this.implement;
  }
  _parse(input) {
    const { ctx } = this._processInputParams(input);
    if (ctx.parsedType !== ZodParsedType.function) {
      addIssueToContext(ctx, {
        code: ZodIssueCode.invalid_type,
        expected: ZodParsedType.function,
        received: ctx.parsedType
      });
      return INVALID;
    }
    function makeArgsIssue(args, error) {
      return makeIssue({
        data: args,
        path: ctx.path,
        errorMaps: [ctx.common.contextualErrorMap, ctx.schemaErrorMap, getErrorMap(), en_default].filter((x) => !!x),
        issueData: {
          code: ZodIssueCode.invalid_arguments,
          argumentsError: error
        }
      });
    }
    function makeReturnsIssue(returns, error) {
      return makeIssue({
        data: returns,
        path: ctx.path,
        errorMaps: [ctx.common.contextualErrorMap, ctx.schemaErrorMap, getErrorMap(), en_default].filter((x) => !!x),
        issueData: {
          code: ZodIssueCode.invalid_return_type,
          returnTypeError: error
        }
      });
    }
    const params = { errorMap: ctx.common.contextualErrorMap };
    const fn = ctx.data;
    if (this._def.returns instanceof ZodPromise) {
      const me = this;
      return OK(async function(...args) {
        const error = new ZodError([]);
        const parsedArgs = await me._def.args.parseAsync(args, params).catch((e) => {
          error.addIssue(makeArgsIssue(args, e));
          throw error;
        });
        const result = await Reflect.apply(fn, this, parsedArgs);
        const parsedReturns = await me._def.returns._def.type.parseAsync(result, params).catch((e) => {
          error.addIssue(makeReturnsIssue(result, e));
          throw error;
        });
        return parsedReturns;
      });
    } else {
      const me = this;
      return OK(function(...args) {
        const parsedArgs = me._def.args.safeParse(args, params);
        if (!parsedArgs.success) {
          throw new ZodError([makeArgsIssue(args, parsedArgs.error)]);
        }
        const result = Reflect.apply(fn, this, parsedArgs.data);
        const parsedReturns = me._def.returns.safeParse(result, params);
        if (!parsedReturns.success) {
          throw new ZodError([makeReturnsIssue(result, parsedReturns.error)]);
        }
        return parsedReturns.data;
      });
    }
  }
  parameters() {
    return this._def.args;
  }
  returnType() {
    return this._def.returns;
  }
  args(...items) {
    return new _ZodFunction({
      ...this._def,
      args: ZodTuple.create(items).rest(ZodUnknown.create())
    });
  }
  returns(returnType) {
    return new _ZodFunction({
      ...this._def,
      returns: returnType
    });
  }
  implement(func) {
    const validatedFunc = this.parse(func);
    return validatedFunc;
  }
  strictImplement(func) {
    const validatedFunc = this.parse(func);
    return validatedFunc;
  }
  static create(args, returns, params) {
    return new _ZodFunction({
      args: args ? args : ZodTuple.create([]).rest(ZodUnknown.create()),
      returns: returns || ZodUnknown.create(),
      typeName: ZodFirstPartyTypeKind.ZodFunction,
      ...processCreateParams(params)
    });
  }
};
var ZodLazy = class extends ZodType {
  get schema() {
    return this._def.getter();
  }
  _parse(input) {
    const { ctx } = this._processInputParams(input);
    const lazySchema = this._def.getter();
    return lazySchema._parse({ data: ctx.data, path: ctx.path, parent: ctx });
  }
};
ZodLazy.create = (getter, params) => {
  return new ZodLazy({
    getter,
    typeName: ZodFirstPartyTypeKind.ZodLazy,
    ...processCreateParams(params)
  });
};
var ZodLiteral = class extends ZodType {
  _parse(input) {
    if (input.data !== this._def.value) {
      const ctx = this._getOrReturnCtx(input);
      addIssueToContext(ctx, {
        received: ctx.data,
        code: ZodIssueCode.invalid_literal,
        expected: this._def.value
      });
      return INVALID;
    }
    return { status: "valid", value: input.data };
  }
  get value() {
    return this._def.value;
  }
};
ZodLiteral.create = (value, params) => {
  return new ZodLiteral({
    value,
    typeName: ZodFirstPartyTypeKind.ZodLiteral,
    ...processCreateParams(params)
  });
};
function createZodEnum(values, params) {
  return new ZodEnum({
    values,
    typeName: ZodFirstPartyTypeKind.ZodEnum,
    ...processCreateParams(params)
  });
}
var ZodEnum = class _ZodEnum extends ZodType {
  _parse(input) {
    if (typeof input.data !== "string") {
      const ctx = this._getOrReturnCtx(input);
      const expectedValues = this._def.values;
      addIssueToContext(ctx, {
        expected: util.joinValues(expectedValues),
        received: ctx.parsedType,
        code: ZodIssueCode.invalid_type
      });
      return INVALID;
    }
    if (!this._cache) {
      this._cache = new Set(this._def.values);
    }
    if (!this._cache.has(input.data)) {
      const ctx = this._getOrReturnCtx(input);
      const expectedValues = this._def.values;
      addIssueToContext(ctx, {
        received: ctx.data,
        code: ZodIssueCode.invalid_enum_value,
        options: expectedValues
      });
      return INVALID;
    }
    return OK(input.data);
  }
  get options() {
    return this._def.values;
  }
  get enum() {
    const enumValues = {};
    for (const val of this._def.values) {
      enumValues[val] = val;
    }
    return enumValues;
  }
  get Values() {
    const enumValues = {};
    for (const val of this._def.values) {
      enumValues[val] = val;
    }
    return enumValues;
  }
  get Enum() {
    const enumValues = {};
    for (const val of this._def.values) {
      enumValues[val] = val;
    }
    return enumValues;
  }
  extract(values, newDef = this._def) {
    return _ZodEnum.create(values, {
      ...this._def,
      ...newDef
    });
  }
  exclude(values, newDef = this._def) {
    return _ZodEnum.create(this.options.filter((opt) => !values.includes(opt)), {
      ...this._def,
      ...newDef
    });
  }
};
ZodEnum.create = createZodEnum;
var ZodNativeEnum = class extends ZodType {
  _parse(input) {
    const nativeEnumValues = util.getValidEnumValues(this._def.values);
    const ctx = this._getOrReturnCtx(input);
    if (ctx.parsedType !== ZodParsedType.string && ctx.parsedType !== ZodParsedType.number) {
      const expectedValues = util.objectValues(nativeEnumValues);
      addIssueToContext(ctx, {
        expected: util.joinValues(expectedValues),
        received: ctx.parsedType,
        code: ZodIssueCode.invalid_type
      });
      return INVALID;
    }
    if (!this._cache) {
      this._cache = new Set(util.getValidEnumValues(this._def.values));
    }
    if (!this._cache.has(input.data)) {
      const expectedValues = util.objectValues(nativeEnumValues);
      addIssueToContext(ctx, {
        received: ctx.data,
        code: ZodIssueCode.invalid_enum_value,
        options: expectedValues
      });
      return INVALID;
    }
    return OK(input.data);
  }
  get enum() {
    return this._def.values;
  }
};
ZodNativeEnum.create = (values, params) => {
  return new ZodNativeEnum({
    values,
    typeName: ZodFirstPartyTypeKind.ZodNativeEnum,
    ...processCreateParams(params)
  });
};
var ZodPromise = class extends ZodType {
  unwrap() {
    return this._def.type;
  }
  _parse(input) {
    const { ctx } = this._processInputParams(input);
    if (ctx.parsedType !== ZodParsedType.promise && ctx.common.async === false) {
      addIssueToContext(ctx, {
        code: ZodIssueCode.invalid_type,
        expected: ZodParsedType.promise,
        received: ctx.parsedType
      });
      return INVALID;
    }
    const promisified = ctx.parsedType === ZodParsedType.promise ? ctx.data : Promise.resolve(ctx.data);
    return OK(promisified.then((data) => {
      return this._def.type.parseAsync(data, {
        path: ctx.path,
        errorMap: ctx.common.contextualErrorMap
      });
    }));
  }
};
ZodPromise.create = (schema, params) => {
  return new ZodPromise({
    type: schema,
    typeName: ZodFirstPartyTypeKind.ZodPromise,
    ...processCreateParams(params)
  });
};
var ZodEffects = class extends ZodType {
  innerType() {
    return this._def.schema;
  }
  sourceType() {
    return this._def.schema._def.typeName === ZodFirstPartyTypeKind.ZodEffects ? this._def.schema.sourceType() : this._def.schema;
  }
  _parse(input) {
    const { status, ctx } = this._processInputParams(input);
    const effect = this._def.effect || null;
    const checkCtx = {
      addIssue: (arg) => {
        addIssueToContext(ctx, arg);
        if (arg.fatal) {
          status.abort();
        } else {
          status.dirty();
        }
      },
      get path() {
        return ctx.path;
      }
    };
    checkCtx.addIssue = checkCtx.addIssue.bind(checkCtx);
    if (effect.type === "preprocess") {
      const processed = effect.transform(ctx.data, checkCtx);
      if (ctx.common.async) {
        return Promise.resolve(processed).then(async (processed2) => {
          if (status.value === "aborted")
            return INVALID;
          const result = await this._def.schema._parseAsync({
            data: processed2,
            path: ctx.path,
            parent: ctx
          });
          if (result.status === "aborted")
            return INVALID;
          if (result.status === "dirty")
            return DIRTY(result.value);
          if (status.value === "dirty")
            return DIRTY(result.value);
          return result;
        });
      } else {
        if (status.value === "aborted")
          return INVALID;
        const result = this._def.schema._parseSync({
          data: processed,
          path: ctx.path,
          parent: ctx
        });
        if (result.status === "aborted")
          return INVALID;
        if (result.status === "dirty")
          return DIRTY(result.value);
        if (status.value === "dirty")
          return DIRTY(result.value);
        return result;
      }
    }
    if (effect.type === "refinement") {
      const executeRefinement = (acc) => {
        const result = effect.refinement(acc, checkCtx);
        if (ctx.common.async) {
          return Promise.resolve(result);
        }
        if (result instanceof Promise) {
          throw new Error("Async refinement encountered during synchronous parse operation. Use .parseAsync instead.");
        }
        return acc;
      };
      if (ctx.common.async === false) {
        const inner = this._def.schema._parseSync({
          data: ctx.data,
          path: ctx.path,
          parent: ctx
        });
        if (inner.status === "aborted")
          return INVALID;
        if (inner.status === "dirty")
          status.dirty();
        executeRefinement(inner.value);
        return { status: status.value, value: inner.value };
      } else {
        return this._def.schema._parseAsync({ data: ctx.data, path: ctx.path, parent: ctx }).then((inner) => {
          if (inner.status === "aborted")
            return INVALID;
          if (inner.status === "dirty")
            status.dirty();
          return executeRefinement(inner.value).then(() => {
            return { status: status.value, value: inner.value };
          });
        });
      }
    }
    if (effect.type === "transform") {
      if (ctx.common.async === false) {
        const base = this._def.schema._parseSync({
          data: ctx.data,
          path: ctx.path,
          parent: ctx
        });
        if (!isValid(base))
          return INVALID;
        const result = effect.transform(base.value, checkCtx);
        if (result instanceof Promise) {
          throw new Error(`Asynchronous transform encountered during synchronous parse operation. Use .parseAsync instead.`);
        }
        return { status: status.value, value: result };
      } else {
        return this._def.schema._parseAsync({ data: ctx.data, path: ctx.path, parent: ctx }).then((base) => {
          if (!isValid(base))
            return INVALID;
          return Promise.resolve(effect.transform(base.value, checkCtx)).then((result) => ({
            status: status.value,
            value: result
          }));
        });
      }
    }
    util.assertNever(effect);
  }
};
ZodEffects.create = (schema, effect, params) => {
  return new ZodEffects({
    schema,
    typeName: ZodFirstPartyTypeKind.ZodEffects,
    effect,
    ...processCreateParams(params)
  });
};
ZodEffects.createWithPreprocess = (preprocess, schema, params) => {
  return new ZodEffects({
    schema,
    effect: { type: "preprocess", transform: preprocess },
    typeName: ZodFirstPartyTypeKind.ZodEffects,
    ...processCreateParams(params)
  });
};
var ZodOptional = class extends ZodType {
  _parse(input) {
    const parsedType = this._getType(input);
    if (parsedType === ZodParsedType.undefined) {
      return OK(void 0);
    }
    return this._def.innerType._parse(input);
  }
  unwrap() {
    return this._def.innerType;
  }
};
ZodOptional.create = (type, params) => {
  return new ZodOptional({
    innerType: type,
    typeName: ZodFirstPartyTypeKind.ZodOptional,
    ...processCreateParams(params)
  });
};
var ZodNullable = class extends ZodType {
  _parse(input) {
    const parsedType = this._getType(input);
    if (parsedType === ZodParsedType.null) {
      return OK(null);
    }
    return this._def.innerType._parse(input);
  }
  unwrap() {
    return this._def.innerType;
  }
};
ZodNullable.create = (type, params) => {
  return new ZodNullable({
    innerType: type,
    typeName: ZodFirstPartyTypeKind.ZodNullable,
    ...processCreateParams(params)
  });
};
var ZodDefault = class extends ZodType {
  _parse(input) {
    const { ctx } = this._processInputParams(input);
    let data = ctx.data;
    if (ctx.parsedType === ZodParsedType.undefined) {
      data = this._def.defaultValue();
    }
    return this._def.innerType._parse({
      data,
      path: ctx.path,
      parent: ctx
    });
  }
  removeDefault() {
    return this._def.innerType;
  }
};
ZodDefault.create = (type, params) => {
  return new ZodDefault({
    innerType: type,
    typeName: ZodFirstPartyTypeKind.ZodDefault,
    defaultValue: typeof params.default === "function" ? params.default : () => params.default,
    ...processCreateParams(params)
  });
};
var ZodCatch = class extends ZodType {
  _parse(input) {
    const { ctx } = this._processInputParams(input);
    const newCtx = {
      ...ctx,
      common: {
        ...ctx.common,
        issues: []
      }
    };
    const result = this._def.innerType._parse({
      data: newCtx.data,
      path: newCtx.path,
      parent: {
        ...newCtx
      }
    });
    if (isAsync(result)) {
      return result.then((result2) => {
        return {
          status: "valid",
          value: result2.status === "valid" ? result2.value : this._def.catchValue({
            get error() {
              return new ZodError(newCtx.common.issues);
            },
            input: newCtx.data
          })
        };
      });
    } else {
      return {
        status: "valid",
        value: result.status === "valid" ? result.value : this._def.catchValue({
          get error() {
            return new ZodError(newCtx.common.issues);
          },
          input: newCtx.data
        })
      };
    }
  }
  removeCatch() {
    return this._def.innerType;
  }
};
ZodCatch.create = (type, params) => {
  return new ZodCatch({
    innerType: type,
    typeName: ZodFirstPartyTypeKind.ZodCatch,
    catchValue: typeof params.catch === "function" ? params.catch : () => params.catch,
    ...processCreateParams(params)
  });
};
var ZodNaN = class extends ZodType {
  _parse(input) {
    const parsedType = this._getType(input);
    if (parsedType !== ZodParsedType.nan) {
      const ctx = this._getOrReturnCtx(input);
      addIssueToContext(ctx, {
        code: ZodIssueCode.invalid_type,
        expected: ZodParsedType.nan,
        received: ctx.parsedType
      });
      return INVALID;
    }
    return { status: "valid", value: input.data };
  }
};
ZodNaN.create = (params) => {
  return new ZodNaN({
    typeName: ZodFirstPartyTypeKind.ZodNaN,
    ...processCreateParams(params)
  });
};
var BRAND = Symbol("zod_brand");
var ZodBranded = class extends ZodType {
  _parse(input) {
    const { ctx } = this._processInputParams(input);
    const data = ctx.data;
    return this._def.type._parse({
      data,
      path: ctx.path,
      parent: ctx
    });
  }
  unwrap() {
    return this._def.type;
  }
};
var ZodPipeline = class _ZodPipeline extends ZodType {
  _parse(input) {
    const { status, ctx } = this._processInputParams(input);
    if (ctx.common.async) {
      const handleAsync = async () => {
        const inResult = await this._def.in._parseAsync({
          data: ctx.data,
          path: ctx.path,
          parent: ctx
        });
        if (inResult.status === "aborted")
          return INVALID;
        if (inResult.status === "dirty") {
          status.dirty();
          return DIRTY(inResult.value);
        } else {
          return this._def.out._parseAsync({
            data: inResult.value,
            path: ctx.path,
            parent: ctx
          });
        }
      };
      return handleAsync();
    } else {
      const inResult = this._def.in._parseSync({
        data: ctx.data,
        path: ctx.path,
        parent: ctx
      });
      if (inResult.status === "aborted")
        return INVALID;
      if (inResult.status === "dirty") {
        status.dirty();
        return {
          status: "dirty",
          value: inResult.value
        };
      } else {
        return this._def.out._parseSync({
          data: inResult.value,
          path: ctx.path,
          parent: ctx
        });
      }
    }
  }
  static create(a, b) {
    return new _ZodPipeline({
      in: a,
      out: b,
      typeName: ZodFirstPartyTypeKind.ZodPipeline
    });
  }
};
var ZodReadonly = class extends ZodType {
  _parse(input) {
    const result = this._def.innerType._parse(input);
    const freeze = (data) => {
      if (isValid(data)) {
        data.value = Object.freeze(data.value);
      }
      return data;
    };
    return isAsync(result) ? result.then((data) => freeze(data)) : freeze(result);
  }
  unwrap() {
    return this._def.innerType;
  }
};
ZodReadonly.create = (type, params) => {
  return new ZodReadonly({
    innerType: type,
    typeName: ZodFirstPartyTypeKind.ZodReadonly,
    ...processCreateParams(params)
  });
};
function cleanParams(params, data) {
  const p = typeof params === "function" ? params(data) : typeof params === "string" ? { message: params } : params;
  const p2 = typeof p === "string" ? { message: p } : p;
  return p2;
}
function custom(check, _params = {}, fatal) {
  if (check)
    return ZodAny.create().superRefine((data, ctx) => {
      const r = check(data);
      if (r instanceof Promise) {
        return r.then((r2) => {
          if (!r2) {
            const params = cleanParams(_params, data);
            const _fatal = params.fatal ?? fatal ?? true;
            ctx.addIssue({ code: "custom", ...params, fatal: _fatal });
          }
        });
      }
      if (!r) {
        const params = cleanParams(_params, data);
        const _fatal = params.fatal ?? fatal ?? true;
        ctx.addIssue({ code: "custom", ...params, fatal: _fatal });
      }
      return;
    });
  return ZodAny.create();
}
var late = {
  object: ZodObject.lazycreate
};
var ZodFirstPartyTypeKind;
(function(ZodFirstPartyTypeKind2) {
  ZodFirstPartyTypeKind2["ZodString"] = "ZodString";
  ZodFirstPartyTypeKind2["ZodNumber"] = "ZodNumber";
  ZodFirstPartyTypeKind2["ZodNaN"] = "ZodNaN";
  ZodFirstPartyTypeKind2["ZodBigInt"] = "ZodBigInt";
  ZodFirstPartyTypeKind2["ZodBoolean"] = "ZodBoolean";
  ZodFirstPartyTypeKind2["ZodDate"] = "ZodDate";
  ZodFirstPartyTypeKind2["ZodSymbol"] = "ZodSymbol";
  ZodFirstPartyTypeKind2["ZodUndefined"] = "ZodUndefined";
  ZodFirstPartyTypeKind2["ZodNull"] = "ZodNull";
  ZodFirstPartyTypeKind2["ZodAny"] = "ZodAny";
  ZodFirstPartyTypeKind2["ZodUnknown"] = "ZodUnknown";
  ZodFirstPartyTypeKind2["ZodNever"] = "ZodNever";
  ZodFirstPartyTypeKind2["ZodVoid"] = "ZodVoid";
  ZodFirstPartyTypeKind2["ZodArray"] = "ZodArray";
  ZodFirstPartyTypeKind2["ZodObject"] = "ZodObject";
  ZodFirstPartyTypeKind2["ZodUnion"] = "ZodUnion";
  ZodFirstPartyTypeKind2["ZodDiscriminatedUnion"] = "ZodDiscriminatedUnion";
  ZodFirstPartyTypeKind2["ZodIntersection"] = "ZodIntersection";
  ZodFirstPartyTypeKind2["ZodTuple"] = "ZodTuple";
  ZodFirstPartyTypeKind2["ZodRecord"] = "ZodRecord";
  ZodFirstPartyTypeKind2["ZodMap"] = "ZodMap";
  ZodFirstPartyTypeKind2["ZodSet"] = "ZodSet";
  ZodFirstPartyTypeKind2["ZodFunction"] = "ZodFunction";
  ZodFirstPartyTypeKind2["ZodLazy"] = "ZodLazy";
  ZodFirstPartyTypeKind2["ZodLiteral"] = "ZodLiteral";
  ZodFirstPartyTypeKind2["ZodEnum"] = "ZodEnum";
  ZodFirstPartyTypeKind2["ZodEffects"] = "ZodEffects";
  ZodFirstPartyTypeKind2["ZodNativeEnum"] = "ZodNativeEnum";
  ZodFirstPartyTypeKind2["ZodOptional"] = "ZodOptional";
  ZodFirstPartyTypeKind2["ZodNullable"] = "ZodNullable";
  ZodFirstPartyTypeKind2["ZodDefault"] = "ZodDefault";
  ZodFirstPartyTypeKind2["ZodCatch"] = "ZodCatch";
  ZodFirstPartyTypeKind2["ZodPromise"] = "ZodPromise";
  ZodFirstPartyTypeKind2["ZodBranded"] = "ZodBranded";
  ZodFirstPartyTypeKind2["ZodPipeline"] = "ZodPipeline";
  ZodFirstPartyTypeKind2["ZodReadonly"] = "ZodReadonly";
})(ZodFirstPartyTypeKind || (ZodFirstPartyTypeKind = {}));
var instanceOfType = (cls, params = {
  message: `Input not instance of ${cls.name}`
}) => custom((data) => data instanceof cls, params);
var stringType = ZodString.create;
var numberType = ZodNumber.create;
var nanType = ZodNaN.create;
var bigIntType = ZodBigInt.create;
var booleanType = ZodBoolean.create;
var dateType = ZodDate.create;
var symbolType = ZodSymbol.create;
var undefinedType = ZodUndefined.create;
var nullType = ZodNull.create;
var anyType = ZodAny.create;
var unknownType = ZodUnknown.create;
var neverType = ZodNever.create;
var voidType = ZodVoid.create;
var arrayType = ZodArray.create;
var objectType = ZodObject.create;
var strictObjectType = ZodObject.strictCreate;
var unionType = ZodUnion.create;
var discriminatedUnionType = ZodDiscriminatedUnion.create;
var intersectionType = ZodIntersection.create;
var tupleType = ZodTuple.create;
var recordType = ZodRecord.create;
var mapType = ZodMap.create;
var setType = ZodSet.create;
var functionType = ZodFunction.create;
var lazyType = ZodLazy.create;
var literalType = ZodLiteral.create;
var enumType = ZodEnum.create;
var nativeEnumType = ZodNativeEnum.create;
var promiseType = ZodPromise.create;
var effectsType = ZodEffects.create;
var optionalType = ZodOptional.create;
var nullableType = ZodNullable.create;
var preprocessType = ZodEffects.createWithPreprocess;
var pipelineType = ZodPipeline.create;
var ostring = () => stringType().optional();
var onumber = () => numberType().optional();
var oboolean = () => booleanType().optional();
var coerce = {
  string: ((arg) => ZodString.create({ ...arg, coerce: true })),
  number: ((arg) => ZodNumber.create({ ...arg, coerce: true })),
  boolean: ((arg) => ZodBoolean.create({
    ...arg,
    coerce: true
  })),
  bigint: ((arg) => ZodBigInt.create({ ...arg, coerce: true })),
  date: ((arg) => ZodDate.create({ ...arg, coerce: true }))
};
var NEVER = INVALID;

// src/runtime/interpolation/resolver.ts
var StringResolver = class {
  constructor() {
    this.fullPattern = /^\$\{([^}]*)\}$/;
    // Disallow } in capture to prevent matching multiple ${}
    this.hasInterpolationPattern = /\$\{[^}]*\}/;
  }
  canResolve(template) {
    if (typeof template !== "string") return false;
    return this.fullPattern.test(template) || this.hasInterpolationPattern.test(template);
  }
  resolve(template, context, interpolate) {
    const fullMatch = template.match(this.fullPattern);
    if (fullMatch) {
      const path5 = fullMatch[1].trim();
      if (!path5) {
        return void 0;
      }
      return this.traversePath(path5, context);
    }
    const result = template.replace(/\$\{([^}]*)\}/g, (match, path5) => {
      const trimmedPath = path5.trim();
      if (!trimmedPath) {
        return "";
      }
      const value = this.traversePath(trimmedPath, context);
      return value !== void 0 ? String(value) : match;
    });
    return result;
  }
  /**
   * Traverse context using dot-separated path
   */
  traversePath(path5, context) {
    const parts = path5.split(".").map((p) => p.trim());
    let value = context;
    for (const part of parts) {
      if (value && typeof value === "object" && part in value) {
        value = value[part];
      } else {
        return void 0;
      }
    }
    return value;
  }
};
var ArrayResolver = class {
  canResolve(template) {
    return Array.isArray(template);
  }
  resolve(template, context, interpolate) {
    return template.map((item) => interpolate(item, context));
  }
};
var ObjectResolver = class {
  canResolve(template) {
    return typeof template === "object" && template !== null && !Array.isArray(template);
  }
  resolve(template, context, interpolate) {
    const resolved = {};
    for (const [key, value] of Object.entries(template)) {
      resolved[key] = interpolate(value, context);
    }
    return resolved;
  }
};
var PassthroughResolver = class {
  canResolve(template) {
    return true;
  }
  resolve(template) {
    return template;
  }
};

// src/runtime/interpolation/interpolator.ts
var Interpolator = class {
  constructor(resolvers) {
    this.resolvers = resolvers || [
      new StringResolver(),
      new ArrayResolver(),
      new ObjectResolver(),
      new PassthroughResolver()
      // Must be last (catches all)
    ];
  }
  /**
   * Resolve template with context
   * Delegates to first resolver that can handle the template
   */
  resolve(template, context) {
    for (const resolver of this.resolvers) {
      if (resolver.canResolve(template)) {
        return resolver.resolve(template, context, (t, c) => this.resolve(t, c));
      }
    }
    return template;
  }
};
var globalInterpolator = null;
function getInterpolator() {
  if (!globalInterpolator) {
    globalInterpolator = new Interpolator();
  }
  return globalInterpolator;
}

// src/runtime/parser.ts
var EnsembleSchema = external_exports.object({
  name: external_exports.string().min(1, "Ensemble name is required"),
  description: external_exports.string().optional(),
  state: external_exports.object({
    schema: external_exports.record(external_exports.unknown()).optional(),
    initial: external_exports.record(external_exports.unknown()).optional()
  }).optional(),
  scoring: external_exports.object({
    enabled: external_exports.boolean(),
    defaultThresholds: external_exports.object({
      minimum: external_exports.number().min(0).max(1),
      target: external_exports.number().min(0).max(1).optional(),
      excellent: external_exports.number().min(0).max(1).optional()
    }),
    maxRetries: external_exports.number().positive().optional(),
    backoffStrategy: external_exports.enum(["linear", "exponential", "fixed"]).optional(),
    initialBackoff: external_exports.number().positive().optional(),
    trackInState: external_exports.boolean().optional(),
    criteria: external_exports.union([external_exports.record(external_exports.string()), external_exports.array(external_exports.unknown())]).optional(),
    aggregation: external_exports.enum(["weighted_average", "minimum", "geometric_mean"]).optional()
  }).optional(),
  webhooks: external_exports.array(
    external_exports.object({
      path: external_exports.string().min(1),
      method: external_exports.enum(["POST", "GET"]).optional(),
      auth: external_exports.object({
        type: external_exports.enum(["bearer", "signature", "basic"]),
        secret: external_exports.string()
      }).optional(),
      mode: external_exports.enum(["trigger", "resume"]).optional(),
      async: external_exports.boolean().optional(),
      timeout: external_exports.number().positive().optional()
    })
  ).optional(),
  schedules: external_exports.array(
    external_exports.object({
      cron: external_exports.string().min(1, "Cron expression is required"),
      timezone: external_exports.string().optional(),
      enabled: external_exports.boolean().optional(),
      input: external_exports.record(external_exports.unknown()).optional(),
      metadata: external_exports.record(external_exports.unknown()).optional()
    })
  ).optional(),
  flow: external_exports.array(
    external_exports.object({
      member: external_exports.string().min(1, "Member name is required"),
      input: external_exports.record(external_exports.unknown()).optional(),
      state: external_exports.object({
        use: external_exports.array(external_exports.string()).optional(),
        set: external_exports.array(external_exports.string()).optional()
      }).optional(),
      cache: external_exports.object({
        ttl: external_exports.number().positive().optional(),
        bypass: external_exports.boolean().optional()
      }).optional(),
      scoring: external_exports.object({
        evaluator: external_exports.string().min(1),
        thresholds: external_exports.object({
          minimum: external_exports.number().min(0).max(1).optional(),
          target: external_exports.number().min(0).max(1).optional(),
          excellent: external_exports.number().min(0).max(1).optional()
        }).optional(),
        criteria: external_exports.union([external_exports.record(external_exports.string()), external_exports.array(external_exports.unknown())]).optional(),
        onFailure: external_exports.enum(["retry", "continue", "abort"]).optional(),
        retryLimit: external_exports.number().positive().optional(),
        requireImprovement: external_exports.boolean().optional(),
        minImprovement: external_exports.number().min(0).max(1).optional()
      }).optional(),
      condition: external_exports.unknown().optional()
    })
  ),
  output: external_exports.record(external_exports.unknown()).optional()
});
var MemberSchema = external_exports.object({
  name: external_exports.string().min(1, "Member name is required"),
  type: external_exports.enum([
    "Think" /* Think */,
    "Function" /* Function */,
    "Data" /* Data */,
    "API" /* API */,
    "MCP" /* MCP */,
    "Scoring" /* Scoring */,
    "Email" /* Email */,
    "SMS" /* SMS */,
    "Form" /* Form */,
    "Page" /* Page */,
    "HTML" /* HTML */,
    "PDF" /* PDF */
  ]),
  description: external_exports.string().optional(),
  config: external_exports.record(external_exports.unknown()).optional(),
  schema: external_exports.object({
    input: external_exports.record(external_exports.unknown()).optional(),
    output: external_exports.record(external_exports.unknown()).optional()
  }).optional()
});
var Parser = class {
  static {
    this.interpolator = getInterpolator();
  }
  /**
   * Parse and validate an ensemble YAML file
   */
  static parseEnsemble(yamlContent) {
    try {
      const parsed = YAML.parse(yamlContent);
      if (!parsed) {
        throw new Error("Empty or invalid YAML content");
      }
      const validated = EnsembleSchema.parse(parsed);
      return validated;
    } catch (error) {
      if (error instanceof external_exports.ZodError) {
        throw new Error(
          `Ensemble validation failed: ${error.errors.map((e) => `${e.path.join(".")}: ${e.message}`).join(", ")}`
        );
      }
      throw new Error(
        `Failed to parse ensemble YAML: ${error instanceof Error ? error.message : "Unknown error"}`
      );
    }
  }
  /**
   * Parse and validate a member YAML file
   */
  static parseMember(yamlContent) {
    try {
      const parsed = YAML.parse(yamlContent);
      if (!parsed) {
        throw new Error("Empty or invalid YAML content");
      }
      const validated = MemberSchema.parse(parsed);
      return validated;
    } catch (error) {
      if (error instanceof external_exports.ZodError) {
        throw new Error(
          `Member validation failed: ${error.errors.map((e) => `${e.path.join(".")}: ${e.message}`).join(", ")}`
        );
      }
      throw new Error(
        `Failed to parse member YAML: ${error instanceof Error ? error.message : "Unknown error"}`
      );
    }
  }
  /**
   * Resolve input interpolations using composition-based resolver chain
   *
   * Supports: ${input.x}, ${state.y}, ${member.output.z}
   *
   * Reduced from 42 lines of nested if/else to 1 line via chain of responsibility
   */
  static resolveInterpolation(template, context) {
    return this.interpolator.resolve(template, context);
  }
  /**
   * Parse a member reference that may include version
   * Supports formats:
   * - "member-name" (no version)
   * - "member-name@v1.0.0" (semver version)
   * - "member-name@production" (deployment tag)
   * - "member-name@latest" (latest tag)
   */
  static parseMemberReference(memberRef) {
    const parts = memberRef.split("@");
    if (parts.length === 1) {
      return { name: parts[0] };
    }
    if (parts.length === 2) {
      return {
        name: parts[0],
        version: parts[1]
      };
    }
    throw new Error(
      `Invalid member reference format: ${memberRef}. Expected "name" or "name@version"`
    );
  }
  /**
   * Validate that all required members exist
   */
  static validateMemberReferences(ensemble, availableMembers) {
    const missingMembers = [];
    for (const step of ensemble.flow) {
      const { name } = this.parseMemberReference(step.member);
      if (!availableMembers.has(name)) {
        missingMembers.push(step.member);
      }
    }
    if (missingMembers.length > 0) {
      throw new Error(
        `Ensemble "${ensemble.name}" references missing members: ${missingMembers.join(", ")}`
      );
    }
  }
};

// src/cli/openapi-generator.ts
import YAML2 from "yaml";
var OpenAPIGenerator = class {
  constructor(projectPath) {
    this.ensembles = /* @__PURE__ */ new Map();
    this.members = /* @__PURE__ */ new Map();
    this.projectPath = projectPath;
    this.parser = new Parser();
  }
  /**
   * Generate OpenAPI documentation
   */
  async generate(options) {
    await this.loadCatalog();
    const spec = await this.generateBaseSpec();
    if (options.useAI) {
      return await this.enhanceWithAI(spec, options.aiMember);
    }
    return spec;
  }
  /**
   * Load project catalog (ensembles and members)
   */
  async loadCatalog() {
    const ensemblesPath = path2.join(this.projectPath, "ensembles");
    try {
      const files = await fs2.readdir(ensemblesPath);
      for (const file of files) {
        if (file === "examples") continue;
        if (file.endsWith(".yaml") || file.endsWith(".yml")) {
          const filePath = path2.join(ensemblesPath, file);
          const content = await fs2.readFile(filePath, "utf-8");
          const ensemble = YAML2.parse(content);
          this.ensembles.set(ensemble.name, ensemble);
        }
      }
    } catch (error) {
    }
    const membersPath = path2.join(this.projectPath, "members");
    try {
      const dirs = await fs2.readdir(membersPath, { withFileTypes: true });
      for (const dir of dirs) {
        if (dir.name === "examples") continue;
        if (dir.isDirectory()) {
          const memberYamlPath = path2.join(membersPath, dir.name, "member.yaml");
          try {
            const content = await fs2.readFile(memberYamlPath, "utf-8");
            const member = YAML2.parse(content);
            this.members.set(member.name, member);
          } catch {
          }
        }
      }
    } catch (error) {
    }
  }
  /**
   * Generate base OpenAPI spec from catalog
   */
  async generateBaseSpec() {
    const projectName = await this.getProjectName();
    const projectVersion = await this.getProjectVersion();
    const spec = {
      openapi: "3.0.0",
      info: {
        title: projectName,
        version: projectVersion,
        description: `API documentation for ${projectName}`,
        license: {
          name: "Apache-2.0"
        }
      },
      servers: [
        {
          url: "https://api.example.com",
          description: "Production server"
        },
        {
          url: "http://localhost:8787",
          description: "Local development server"
        }
      ],
      paths: {},
      components: {
        schemas: {},
        securitySchemes: {
          bearerAuth: {
            type: "http",
            scheme: "bearer",
            bearerFormat: "JWT",
            description: "JWT authentication"
          }
        }
      },
      tags: []
    };
    const tags = /* @__PURE__ */ new Set();
    for (const [name, ensemble] of this.ensembles) {
      const tag = this.inferTag(ensemble);
      tags.add(tag);
      spec.paths[`/execute/${name}`] = {
        post: {
          summary: ensemble.description || `Execute ${name} workflow`,
          description: this.generateDescription(ensemble),
          operationId: `execute_${name}`,
          tags: [tag],
          requestBody: {
            required: true,
            content: {
              "application/json": {
                schema: this.generateInputSchema(ensemble)
              }
            }
          },
          responses: {
            "200": {
              description: "Successful execution",
              content: {
                "application/json": {
                  schema: this.generateOutputSchema(ensemble)
                }
              }
            },
            "400": {
              description: "Invalid input"
            },
            "500": {
              description: "Execution error"
            }
          }
        }
      };
    }
    spec.tags = Array.from(tags).map((tag) => ({
      name: tag,
      description: `${tag} operations`
    }));
    return spec;
  }
  /**
   * Enhance documentation with AI
   */
  async enhanceWithAI(spec, aiMember) {
    console.log("AI enhancement not yet implemented");
    return spec;
  }
  /**
   * Infer API tag from ensemble name/description
   */
  inferTag(ensemble) {
    const name = ensemble.name;
    if (name.includes("user") || name.includes("auth")) return "User Management";
    if (name.includes("payment") || name.includes("billing")) return "Payments";
    if (name.includes("order")) return "Orders";
    if (name.includes("product")) return "Products";
    if (name.includes("search")) return "Search";
    if (name.includes("notification")) return "Notifications";
    if (name.includes("report")) return "Reports";
    if (name.includes("analytics")) return "Analytics";
    return name.split("-")[0].charAt(0).toUpperCase() + name.split("-")[0].slice(1);
  }
  /**
   * Generate description from ensemble
   */
  generateDescription(ensemble) {
    if (ensemble.description) {
      return ensemble.description;
    }
    const stepCount = ensemble.flow.length;
    const memberNames = ensemble.flow.map((step) => step.member).join(", ");
    return `Executes ${stepCount} step${stepCount > 1 ? "s" : ""}: ${memberNames}`;
  }
  /**
   * Generate input schema from ensemble
   */
  generateInputSchema(ensemble) {
    const inputRefs = /* @__PURE__ */ new Set();
    for (const step of ensemble.flow) {
      if (step.input) {
        const inputStr = JSON.stringify(step.input);
        const matches = inputStr.matchAll(/\$\{input\.(\w+)\}/g);
        for (const match of matches) {
          inputRefs.add(match[1]);
        }
      }
    }
    const properties = {};
    for (const ref of inputRefs) {
      properties[ref] = {
        type: "string",
        description: `Input parameter: ${ref}`
      };
    }
    return {
      type: "object",
      properties,
      required: Array.from(inputRefs)
    };
  }
  /**
   * Generate output schema from ensemble
   */
  generateOutputSchema(ensemble) {
    if (ensemble.output) {
      const properties = {};
      for (const [key, value] of Object.entries(ensemble.output)) {
        properties[key] = {
          type: typeof value === "string" ? "string" : "object",
          description: `Output field: ${key}`
        };
      }
      return {
        type: "object",
        properties
      };
    }
    return {
      type: "object",
      properties: {
        result: {
          type: "object",
          description: "Execution result"
        }
      }
    };
  }
  /**
   * Get project name from package.json
   */
  async getProjectName() {
    try {
      const pkgPath = path2.join(this.projectPath, "package.json");
      const content = await fs2.readFile(pkgPath, "utf-8");
      const pkg = JSON.parse(content);
      return pkg.name || "Conductor Project";
    } catch {
      return "Conductor Project";
    }
  }
  /**
   * Get project version from package.json
   */
  async getProjectVersion() {
    try {
      const pkgPath = path2.join(this.projectPath, "package.json");
      const content = await fs2.readFile(pkgPath, "utf-8");
      const pkg = JSON.parse(content);
      return pkg.version || "1.0.0";
    } catch {
      return "1.0.0";
    }
  }
  /**
   * Save OpenAPI spec to file
   */
  async save(spec, outputPath) {
    const content = YAML2.stringify(spec);
    await fs2.writeFile(outputPath, content, "utf-8");
  }
};

// src/config/types.ts
var DEFAULT_CONFIG = {
  docs: {
    useAI: false,
    aiMember: "docs-writer",
    format: "yaml",
    includeExamples: true,
    includeSecurity: true,
    outputDir: "./docs"
  },
  testing: {
    coverage: {
      lines: 70,
      functions: 70,
      branches: 65,
      statements: 70
    },
    timeout: 3e4,
    environment: "node",
    globals: true
  },
  observability: {
    logging: true,
    logLevel: "info",
    metrics: true,
    trackTokenUsage: true
  },
  execution: {
    defaultTimeout: 3e4,
    trackHistory: true,
    maxHistoryEntries: 1e3,
    storeStateSnapshots: true
  },
  storage: {
    type: "filesystem",
    path: "./.conductor"
  }
};

// src/config/loader.ts
import * as fs3 from "fs/promises";
import * as path3 from "path";
import { pathToFileURL } from "url";

// src/types/result.ts
var Result = {
  /**
   * Create a successful Result
   */
  ok(value) {
    return { success: true, value };
  },
  /**
   * Create a failed Result
   */
  err(error) {
    return { success: false, error };
  },
  /**
   * Wrap a Promise to catch errors and return a Result
   * @example
   * ```typescript
   * const result = await Result.fromPromise(
   *   fetch('https://api.example.com/data')
   * );
   * ```
   */
  async fromPromise(promise) {
    try {
      const value = await promise;
      return Result.ok(value);
    } catch (error) {
      return Result.err(error instanceof Error ? error : new Error(String(error)));
    }
  },
  /**
   * Wrap a synchronous function to catch errors and return a Result
   * @example
   * ```typescript
   * const result = Result.fromThrowable(() => JSON.parse(input));
   * ```
   */
  fromThrowable(fn) {
    try {
      return Result.ok(fn());
    } catch (error) {
      return Result.err(error instanceof Error ? error : new Error(String(error)));
    }
  },
  /**
   * Transform the value inside a successful Result
   * Leaves error Results unchanged
   * @example
   * ```typescript
   * const result = Result.ok(5);
   * const doubled = Result.map(result, x => x * 2);
   * // doubled = { success: true, value: 10 }
   * ```
   */
  map(result, fn) {
    if (result.success) {
      return Result.ok(fn(result.value));
    }
    return result;
  },
  /**
   * Async version of map
   */
  async mapAsync(result, fn) {
    if (result.success) {
      return Result.ok(await fn(result.value));
    }
    return result;
  },
  /**
   * Transform the error inside a failed Result
   * Leaves success Results unchanged
   * @example
   * ```typescript
   * const result = Result.err(new Error('failed'));
   * const wrapped = Result.mapErr(result, e => new CustomError(e));
   * ```
   */
  mapErr(result, fn) {
    if (result.success) {
      return result;
    }
    return Result.err(fn(result.error));
  },
  /**
   * Chain Results together (flatMap/bind)
   * If the first Result is an error, returns it without calling fn
   * If the first Result is success, calls fn with the value
   * @example
   * ```typescript
   * const result = Result.ok(5);
   * const chained = Result.flatMap(result, x => {
   *   if (x > 10) return Result.ok(x);
   *   return Result.err(new Error('too small'));
   * });
   * ```
   */
  flatMap(result, fn) {
    if (result.success) {
      return fn(result.value);
    }
    return result;
  },
  /**
   * Async version of flatMap
   */
  async flatMapAsync(result, fn) {
    if (result.success) {
      return await fn(result.value);
    }
    return result;
  },
  /**
   * Unwrap a Result, throwing if it's an error
   * Use sparingly - prefer explicit error handling
   * @throws The error if Result is failed
   * @example
   * ```typescript
   * const value = Result.unwrap(result); // Throws if error
   * ```
   */
  unwrap(result) {
    if (result.success) {
      return result.value;
    }
    throw result.error;
  },
  /**
   * Unwrap a Result, returning a default value if it's an error
   * @example
   * ```typescript
   * const value = Result.unwrapOr(result, 'default');
   * ```
   */
  unwrapOr(result, defaultValue) {
    return result.success ? result.value : defaultValue;
  },
  /**
   * Unwrap a Result, computing a default value from the error
   * @example
   * ```typescript
   * const value = Result.unwrapOrElse(result, error => {
   *   console.error('Failed:', error);
   *   return 'fallback';
   * });
   * ```
   */
  unwrapOrElse(result, fn) {
    return result.success ? result.value : fn(result.error);
  },
  /**
   * Check if Result is success
   */
  isOk(result) {
    return result.success === true;
  },
  /**
   * Check if Result is error
   */
  isErr(result) {
    return result.success === false;
  },
  /**
   * Combine multiple Results into one
   * Returns first error, or all values if all succeed
   * @example
   * ```typescript
   * const results = [Result.ok(1), Result.ok(2), Result.ok(3)];
   * const combined = Result.all(results);
   * // combined = { success: true, value: [1, 2, 3] }
   * ```
   */
  all(results) {
    const values = [];
    for (const result of results) {
      if (!result.success) {
        return result;
      }
      values.push(result.value);
    }
    return Result.ok(values);
  },
  /**
   * Combine multiple Results, collecting all errors or all values
   * Unlike `all`, this doesn't short-circuit on first error
   * @example
   * ```typescript
   * const results = [
   *   Result.ok(1),
   *   Result.err(new Error('e1')),
   *   Result.err(new Error('e2'))
   * ];
   * const combined = Result.partition(results);
   * // combined = { success: false, error: [Error('e1'), Error('e2')] }
   * ```
   */
  partition(results) {
    const values = [];
    const errors = [];
    for (const result of results) {
      if (result.success) {
        values.push(result.value);
      } else {
        errors.push(result.error);
      }
    }
    if (errors.length > 0) {
      return Result.err(errors);
    }
    return Result.ok(values);
  },
  /**
   * Sequence async operations, short-circuiting on first error
   * @example
   * ```typescript
   * const result = await Result.sequence([
   *   () => validateInput(data),
   *   () => fetchUser(data.userId),
   *   () => updateUser(user)
   * ]);
   * ```
   */
  async sequence(operations) {
    const values = [];
    for (const operation of operations) {
      const result = await operation();
      if (!result.success) {
        return result;
      }
      values.push(result.value);
    }
    return Result.ok(values);
  },
  /**
   * Match on a Result, providing handlers for both cases
   * @example
   * ```typescript
   * const message = Result.match(result, {
   *   ok: user => `Welcome ${user.name}`,
   *   err: error => `Error: ${error.message}`
   * });
   * ```
   */
  match(result, handlers) {
    if (result.success) {
      return handlers.ok(result.value);
    }
    return handlers.err(result.error);
  },
  /**
   * Perform a side effect on success, returning the original Result
   * @example
   * ```typescript
   * const result = Result.ok(user)
   *   .pipe(Result.tap(u => console.log('Found user:', u.name)));
   * ```
   */
  tap(result, fn) {
    if (result.success) {
      fn(result.value);
    }
    return result;
  },
  /**
   * Perform a side effect on error, returning the original Result
   * @example
   * ```typescript
   * const result = operation()
   *   .pipe(Result.tapErr(e => console.error('Operation failed:', e)));
   * ```
   */
  tapErr(result, fn) {
    if (!result.success) {
      fn(result.error);
    }
    return result;
  }
};

// src/config/loader.ts
async function loadConfig(projectPath) {
  try {
    const configPath = path3.join(projectPath, "conductor.config.ts");
    try {
      await fs3.access(configPath);
    } catch {
      return Result.ok(DEFAULT_CONFIG);
    }
    const fileUrl = pathToFileURL(configPath).href;
    const configModule = await import(fileUrl);
    const userConfig = configModule.default;
    const config = mergeConfig(DEFAULT_CONFIG, userConfig);
    const validationResult = validateConfig(config);
    if (!validationResult.success) {
      return Result.err(validationResult.error);
    }
    return Result.ok(config);
  } catch (error) {
    return Result.err(error);
  }
}
function mergeConfig(defaults, user) {
  return {
    docs: { ...defaults.docs, ...user.docs },
    testing: {
      ...defaults.testing,
      ...user.testing,
      coverage: {
        ...defaults.testing?.coverage,
        ...user.testing?.coverage
      }
    },
    observability: {
      ...defaults.observability,
      ...user.observability,
      opentelemetry: {
        ...defaults.observability?.opentelemetry,
        ...user.observability?.opentelemetry
      }
    },
    execution: { ...defaults.execution, ...user.execution },
    storage: { ...defaults.storage, ...user.storage }
  };
}
function validateConfig(config) {
  const errors = [];
  if (config.docs) {
    if (config.docs.format && !["yaml", "json"].includes(config.docs.format)) {
      errors.push(`Invalid docs.format: ${config.docs.format}. Must be 'yaml' or 'json'`);
    }
  }
  if (config.testing?.coverage) {
    const c = config.testing.coverage;
    if (c.lines !== void 0 && (c.lines < 0 || c.lines > 100)) {
      errors.push(`Invalid testing.coverage.lines: ${c.lines}. Must be between 0 and 100`);
    }
    if (c.functions !== void 0 && (c.functions < 0 || c.functions > 100)) {
      errors.push(`Invalid testing.coverage.functions: ${c.functions}. Must be between 0 and 100`);
    }
    if (c.branches !== void 0 && (c.branches < 0 || c.branches > 100)) {
      errors.push(`Invalid testing.coverage.branches: ${c.branches}. Must be between 0 and 100`);
    }
    if (c.statements !== void 0 && (c.statements < 0 || c.statements > 100)) {
      errors.push(`Invalid testing.coverage.statements: ${c.statements}. Must be between 0 and 100`);
    }
  }
  if (config.observability?.logLevel) {
    const validLevels = ["debug", "info", "warn", "error"];
    if (!validLevels.includes(config.observability.logLevel)) {
      errors.push(
        `Invalid observability.logLevel: ${config.observability.logLevel}. Must be one of: ${validLevels.join(", ")}`
      );
    }
  }
  if (config.execution) {
    if (config.execution.defaultTimeout !== void 0 && config.execution.defaultTimeout < 0) {
      errors.push(
        `Invalid execution.defaultTimeout: ${config.execution.defaultTimeout}. Must be >= 0`
      );
    }
    if (config.execution.maxHistoryEntries !== void 0 && config.execution.maxHistoryEntries < 0) {
      errors.push(
        `Invalid execution.maxHistoryEntries: ${config.execution.maxHistoryEntries}. Must be >= 0`
      );
    }
  }
  if (config.storage?.type) {
    const validTypes = ["filesystem", "d1", "kv"];
    if (!validTypes.includes(config.storage.type)) {
      errors.push(
        `Invalid storage.type: ${config.storage.type}. Must be one of: ${validTypes.join(", ")}`
      );
    }
  }
  if (errors.length > 0) {
    return Result.err(new Error(`Configuration validation failed:
${errors.join("\n")}`));
  }
  return Result.ok(void 0);
}

// src/cli/commands/docs.ts
import * as fs4 from "fs/promises";
import YAML3 from "yaml";
function createDocsCommand() {
  const docs = new Command4("docs");
  docs.description("Generate OpenAPI documentation for your project").option("--ai", "Use AI to enhance documentation (requires docs-writer member)").option("-o, --output <path>", "Output file path", "./openapi.yaml").option("--json", "Output as JSON instead of YAML").action(async (options) => {
    const projectPath = process.cwd();
    try {
      console.log("");
      console.log(chalk4.bold("\u{1F4DA} Generating API Documentation..."));
      console.log("");
      const useAI = await shouldUseAI(projectPath, options.ai);
      if (useAI) {
        console.log(chalk4.cyan("\u{1F916} AI-powered documentation mode enabled"));
        console.log("");
      }
      const generator = new OpenAPIGenerator(projectPath);
      const spec = await generator.generate({
        projectPath,
        useAI,
        aiMember: "docs-writer"
      });
      const outputPath = options.output;
      const isJson = options.json || outputPath.endsWith(".json");
      const content = isJson ? JSON.stringify(spec, null, 2) : YAML3.stringify(spec);
      await fs4.writeFile(outputPath, content, "utf-8");
      console.log(chalk4.green("\u2713 Documentation generated successfully"));
      console.log("");
      console.log(`Output: ${chalk4.bold(outputPath)}`);
      console.log("");
      const pathCount = Object.keys(spec.paths).length;
      const tagCount = spec.tags?.length || 0;
      console.log(chalk4.dim(`  ${pathCount} API endpoint${pathCount !== 1 ? "s" : ""}`));
      console.log(chalk4.dim(`  ${tagCount} tag${tagCount !== 1 ? "s" : ""}`));
      console.log("");
      console.log(chalk4.dim("Next steps:"));
      console.log(chalk4.dim(`  \u2022 View your docs: ${outputPath}`));
      console.log(chalk4.dim("  \u2022 Host docs: conductor docs serve (coming soon)"));
      console.log(chalk4.dim("  \u2022 Publish to cloud: conductor docs publish (coming soon)"));
      console.log("");
    } catch (error) {
      console.error("");
      console.error(chalk4.red("\u2717 Failed to generate documentation"));
      console.error("");
      console.error(chalk4.dim(error.message));
      console.error("");
      process.exit(1);
    }
  });
  docs.command("validate").description("Validate OpenAPI specification").argument("[file]", "OpenAPI spec file", "./openapi.yaml").action(async (file) => {
    try {
      console.log("");
      console.log(chalk4.bold("\u{1F50D} Validating OpenAPI specification..."));
      console.log("");
      const content = await fs4.readFile(file, "utf-8");
      const spec = file.endsWith(".json") ? JSON.parse(content) : YAML3.parse(content);
      const errors = [];
      if (!spec.openapi) {
        errors.push("Missing openapi version");
      }
      if (!spec.info) {
        errors.push("Missing info section");
      }
      if (!spec.paths || Object.keys(spec.paths).length === 0) {
        errors.push("No paths defined");
      }
      if (errors.length > 0) {
        console.log(chalk4.red("\u2717 Validation failed"));
        console.log("");
        errors.forEach((err) => console.log(chalk4.red(`  \u2022 ${err}`)));
        console.log("");
        process.exit(1);
      }
      console.log(chalk4.green("\u2713 Specification is valid"));
      console.log("");
      console.log(chalk4.dim(`  OpenAPI ${spec.openapi}`));
      console.log(chalk4.dim(`  ${Object.keys(spec.paths).length} endpoints`));
      console.log("");
    } catch (error) {
      console.error("");
      console.error(chalk4.red("\u2717 Validation failed"));
      console.error("");
      console.error(chalk4.dim(error.message));
      console.error("");
      process.exit(1);
    }
  });
  return docs;
}
async function shouldUseAI(projectPath, cliOption) {
  if (cliOption !== void 0) {
    return cliOption;
  }
  const configResult = await loadConfig(projectPath);
  if (configResult.success) {
    return configResult.value.docs?.useAI ?? false;
  }
  return false;
}

// src/cli/commands/test.ts
import { Command as Command5 } from "commander";
import chalk5 from "chalk";
import { spawn } from "child_process";
function createTestCommand() {
  const test = new Command5("test").description("Run tests for your Conductor project").argument("[path]", "Test file or directory to run").option("--watch", "Run tests in watch mode").option("--coverage", "Generate coverage report").option("--ui", "Open Vitest UI").option("--reporter <type>", "Test reporter: default, verbose, dot, json").action(
    async (testPath, options) => {
      const projectPath = process.cwd();
      try {
        const configResult = await loadConfig(projectPath);
        const config = configResult.success ? configResult.value : void 0;
        const args = ["vitest"];
        if (testPath) {
          args.push(testPath);
        }
        if (options.watch) {
          args.push("--watch");
        }
        if (options.coverage) {
          args.push("--coverage");
        }
        if (options.ui) {
          args.push("--ui");
        }
        if (options.reporter) {
          args.push("--reporter", options.reporter);
        }
        if (config?.testing?.timeout) {
          args.push("--testTimeout", String(config.testing.timeout));
        }
        if (config?.testing?.globals) {
          args.push("--globals");
        }
        console.log("");
        console.log(chalk5.bold("\u{1F9EA} Running Tests..."));
        console.log(chalk5.dim(`Command: npx ${args.join(" ")}`));
        console.log("");
        const vitestProcess = spawn("npx", args, {
          stdio: "inherit",
          shell: true,
          cwd: projectPath
        });
        vitestProcess.on("exit", (code) => {
          process.exit(code || 0);
        });
        vitestProcess.on("error", (error) => {
          console.error("");
          console.error(chalk5.red("\u2717 Failed to run tests"));
          console.error("");
          console.error(chalk5.dim(error.message));
          console.error("");
          console.error(chalk5.dim("Make sure vitest is installed: npm install -D vitest"));
          console.error("");
          process.exit(1);
        });
      } catch (error) {
        console.error("");
        console.error(chalk5.red("\u2717 Test command failed"));
        console.error("");
        console.error(chalk5.dim(error.message));
        console.error("");
        process.exit(1);
      }
    }
  );
  return test;
}

// src/cli/commands/logs.ts
import { Command as Command6 } from "commander";
import chalk6 from "chalk";

// src/storage/execution-history.ts
import * as fs5 from "fs/promises";
import * as path4 from "path";
var ExecutionHistory = class {
  constructor(storagePath = "./.conductor/history") {
    this.storagePath = storagePath;
  }
  /**
   * Initialize storage directory
   */
  async initialize() {
    await fs5.mkdir(this.storagePath, { recursive: true });
  }
  /**
   * Store execution record
   */
  async store(record) {
    await this.initialize();
    const filePath = path4.join(this.storagePath, `${record.id}.json`);
    await fs5.writeFile(filePath, JSON.stringify(record, null, 2), "utf-8");
  }
  /**
   * Get execution record by ID
   */
  async get(executionId) {
    try {
      const filePath = path4.join(this.storagePath, `${executionId}.json`);
      const content = await fs5.readFile(filePath, "utf-8");
      return JSON.parse(content);
    } catch {
      return null;
    }
  }
  /**
   * List all execution records
   */
  async list(options) {
    try {
      await this.initialize();
      const files = await fs5.readdir(this.storagePath);
      const jsonFiles = files.filter((f) => f.endsWith(".json"));
      const records = await Promise.all(
        jsonFiles.map(async (file) => {
          const content = await fs5.readFile(path4.join(this.storagePath, file), "utf-8");
          return JSON.parse(content);
        })
      );
      let filtered = records;
      if (options?.type) {
        filtered = filtered.filter((r) => r.type === options.type);
      }
      if (options?.status) {
        filtered = filtered.filter((r) => r.status === options.status);
      }
      filtered.sort((a, b) => b.startTime - a.startTime);
      if (options?.limit) {
        filtered = filtered.slice(0, options.limit);
      }
      return filtered;
    } catch {
      return [];
    }
  }
  /**
   * Get logs for an execution
   */
  async getLogs(executionId) {
    const record = await this.get(executionId);
    return record?.logs || [];
  }
  /**
   * Get state snapshots for an execution
   */
  async getStateSnapshots(executionId) {
    const record = await this.get(executionId);
    return record?.stateSnapshots || [];
  }
  /**
   * Delete old execution records
   */
  async cleanup(maxAge = 7 * 24 * 60 * 60 * 1e3) {
    try {
      const files = await fs5.readdir(this.storagePath);
      const jsonFiles = files.filter((f) => f.endsWith(".json"));
      let deletedCount = 0;
      const now = Date.now();
      for (const file of jsonFiles) {
        const filePath = path4.join(this.storagePath, file);
        const content = await fs5.readFile(filePath, "utf-8");
        const record = JSON.parse(content);
        if (now - record.endTime > maxAge) {
          await fs5.unlink(filePath);
          deletedCount++;
        }
      }
      return deletedCount;
    } catch {
      return 0;
    }
  }
};

// src/cli/commands/logs.ts
function createLogsCommand() {
  const logs = new Command6("logs").description("View logs for a specific execution").argument("<execution-id>", "Execution ID to view logs for").option("--level <level>", "Filter by log level: debug, info, warn, error").option("--step <name>", "Filter by step name").option("--json", "Output as JSON").action(
    async (executionId, options) => {
      const projectPath = process.cwd();
      try {
        const configResult = await loadConfig(projectPath);
        const storagePath = configResult.success ? configResult.value.storage?.path : "./.conductor";
        const history = new ExecutionHistory(`${storagePath}/history`);
        const record = await history.get(executionId);
        if (!record) {
          console.error("");
          console.error(chalk6.red(`\u2717 Execution not found: ${executionId}`));
          console.error("");
          console.error(chalk6.dim("Use `conductor history` to list available executions"));
          console.error("");
          process.exit(1);
        }
        let logs2 = record.logs || [];
        if (options.level) {
          logs2 = logs2.filter((log) => log.level === options.level);
        }
        if (options.step) {
          logs2 = logs2.filter((log) => log.step === options.step);
        }
        if (options.json) {
          console.log(JSON.stringify({ executionId, logs: logs2 }, null, 2));
        } else {
          console.log("");
          console.log(chalk6.bold(`\u{1F4CB} Logs for execution: ${executionId}`));
          console.log("");
          console.log(chalk6.dim(`Ensemble: ${record.name}`));
          console.log(
            chalk6.dim(
              `Status: ${record.status === "success" ? chalk6.green(record.status) : chalk6.red(record.status)}`
            )
          );
          console.log(chalk6.dim(`Duration: ${record.duration}ms`));
          console.log("");
          if (logs2.length === 0) {
            console.log(chalk6.dim("No logs found"));
            if (options.level || options.step) {
              console.log(chalk6.dim("Try removing filters to see all logs"));
            }
            console.log("");
            return;
          }
          logs2.forEach((log) => {
            const timestamp = new Date(log.timestamp).toLocaleTimeString();
            const levelColor = {
              debug: chalk6.gray,
              info: chalk6.blue,
              warn: chalk6.yellow,
              error: chalk6.red
            }[log.level];
            const level = levelColor(`[${log.level.toUpperCase()}]`);
            const step = log.step ? chalk6.dim(`[${log.step}]`) : "";
            const time = chalk6.dim(timestamp);
            console.log(`${time} ${level} ${step} ${log.message}`);
            if (log.context && Object.keys(log.context).length > 0) {
              console.log(chalk6.dim(`  ${JSON.stringify(log.context)}`));
            }
          });
          console.log("");
        }
      } catch (error) {
        console.error("");
        console.error(chalk6.red("\u2717 Failed to retrieve logs"));
        console.error("");
        console.error(chalk6.dim(error.message));
        console.error("");
        process.exit(1);
      }
    }
  );
  return logs;
}

// src/cli/commands/state.ts
import { Command as Command7 } from "commander";
import chalk7 from "chalk";
function createStateCommand() {
  const state = new Command7("state").description("Inspect state snapshots for a specific execution").argument("<execution-id>", "Execution ID to view state for").option("--step <name>", "Filter by step name").option("--latest", "Show only the latest state snapshot").option("--json", "Output as JSON").action(
    async (executionId, options) => {
      const projectPath = process.cwd();
      try {
        const configResult = await loadConfig(projectPath);
        const storagePath = configResult.success ? configResult.value.storage?.path : "./.conductor";
        const history = new ExecutionHistory(`${storagePath}/history`);
        const record = await history.get(executionId);
        if (!record) {
          console.error("");
          console.error(chalk7.red(`\u2717 Execution not found: ${executionId}`));
          console.error("");
          console.error(chalk7.dim("Use `conductor history` to list available executions"));
          console.error("");
          process.exit(1);
        }
        let snapshots = record.stateSnapshots || [];
        if (options.step) {
          snapshots = snapshots.filter((snapshot) => snapshot.stepName === options.step);
        }
        if (options.latest && snapshots.length > 0) {
          snapshots = [snapshots[snapshots.length - 1]];
        }
        if (options.json) {
          console.log(JSON.stringify({ executionId, snapshots }, null, 2));
        } else {
          console.log("");
          console.log(chalk7.bold(`\u{1F50D} State for execution: ${executionId}`));
          console.log("");
          console.log(chalk7.dim(`Ensemble: ${record.name}`));
          console.log(
            chalk7.dim(
              `Status: ${record.status === "success" ? chalk7.green(record.status) : chalk7.red(record.status)}`
            )
          );
          console.log(chalk7.dim(`Duration: ${record.duration}ms`));
          console.log("");
          if (snapshots.length === 0) {
            console.log(chalk7.dim("No state snapshots found"));
            if (options.step || options.latest) {
              console.log(chalk7.dim("Try removing filters to see all snapshots"));
            }
            console.log("");
            return;
          }
          snapshots.forEach((snapshot, index) => {
            const timestamp = new Date(snapshot.timestamp).toLocaleTimeString();
            console.log(chalk7.bold(`Snapshot ${index + 1} - ${snapshot.stepName}`));
            console.log(chalk7.dim(`  Time: ${timestamp}`));
            console.log("");
            if (snapshot.state && Object.keys(snapshot.state).length > 0) {
              console.log(chalk7.cyan("  State:"));
              Object.entries(snapshot.state).forEach(([key, value]) => {
                const valueStr = typeof value === "object" ? JSON.stringify(value, null, 2).split("\n").map((line, i) => i === 0 ? line : `    ${line}`).join("\n") : String(value);
                console.log(`    ${chalk7.yellow(key)}: ${valueStr}`);
              });
            } else {
              console.log(chalk7.dim("  No state variables"));
            }
            console.log("");
          });
        }
      } catch (error) {
        console.error("");
        console.error(chalk7.red("\u2717 Failed to retrieve state"));
        console.error("");
        console.error(chalk7.dim(error.message));
        console.error("");
        process.exit(1);
      }
    }
  );
  return state;
}

// src/cli/commands/replay.ts
import { Command as Command8 } from "commander";
import chalk8 from "chalk";
function createReplayCommand() {
  const replay = new Command8("replay").description("Replay a past execution for debugging").argument("<execution-id>", "Execution ID to replay").option("--step-by-step", "Pause after each step (press Enter to continue)").option("--from-step <name>", "Start replay from a specific step").option("--show-state", "Show state after each step").option("--json", "Output as JSON").action(
    async (executionId, options) => {
      const projectPath = process.cwd();
      try {
        const configResult = await loadConfig(projectPath);
        const storagePath = configResult.success ? configResult.value.storage?.path : "./.conductor";
        const history = new ExecutionHistory(`${storagePath}/history`);
        const record = await history.get(executionId);
        if (!record) {
          console.error("");
          console.error(chalk8.red(`\u2717 Execution not found: ${executionId}`));
          console.error("");
          console.error(chalk8.dim("Use `conductor history` to list available executions"));
          console.error("");
          process.exit(1);
        }
        if (record.type !== "ensemble") {
          console.error("");
          console.error(chalk8.red("\u2717 Can only replay ensemble executions"));
          console.error("");
          console.error(chalk8.dim("Member executions cannot be replayed independently"));
          console.error("");
          process.exit(1);
        }
        if (!options.json) {
          console.log("");
          console.log(chalk8.bold(`\u{1F504} Replaying execution: ${executionId}`));
          console.log("");
          console.log(chalk8.dim(`Ensemble: ${record.name}`));
          console.log(
            chalk8.dim(
              `Original status: ${record.status === "success" ? chalk8.green(record.status) : chalk8.red(record.status)}`
            )
          );
          console.log(chalk8.dim(`Original duration: ${record.duration}ms`));
          console.log("");
          if (options.stepByStep) {
            console.log(
              chalk8.yellow("\u23F8  Step-by-step mode enabled (press Enter to continue each step)")
            );
            console.log("");
          }
        }
        if (options.json) {
          console.log(
            JSON.stringify(
              {
                executionId,
                record: {
                  name: record.name,
                  type: record.type,
                  status: record.status,
                  duration: record.duration,
                  input: record.input,
                  output: record.output,
                  error: record.error,
                  steps: record.steps,
                  stateSnapshots: record.stateSnapshots
                }
              },
              null,
              2
            )
          );
        } else {
          console.log(chalk8.bold("\u{1F4CB} Input:"));
          console.log(JSON.stringify(record.input, null, 2));
          console.log("");
          if (record.steps && record.steps.length > 0) {
            console.log(chalk8.bold("\u{1F504} Execution Steps:"));
            console.log("");
            let startIndex = 0;
            if (options.fromStep) {
              const stepIndex = record.steps.findIndex((s) => s.name === options.fromStep);
              if (stepIndex === -1) {
                console.log(
                  chalk8.yellow(`\u26A0 Step "${options.fromStep}" not found, showing all steps`)
                );
                console.log("");
              } else {
                startIndex = stepIndex;
                console.log(chalk8.cyan(`\u23ED  Starting from step: ${options.fromStep}`));
                console.log("");
              }
            }
            for (let i = startIndex; i < record.steps.length; i++) {
              const step = record.steps[i];
              const statusIcon = step.status === "success" ? chalk8.green("\u2713") : step.status === "failure" ? chalk8.red("\u2717") : chalk8.yellow("\u2298");
              console.log(`${statusIcon} Step ${i + 1}: ${chalk8.bold(step.name)}`);
              console.log(chalk8.dim(`  Duration: ${step.duration}ms`));
              if (step.output !== void 0 && options.showState) {
                console.log(chalk8.dim("  Output:"));
                console.log(chalk8.dim(`    ${JSON.stringify(step.output)}`));
              }
              if (step.error) {
                console.log(chalk8.red(`  Error: ${step.error}`));
              }
              console.log("");
              if (options.showState && record.stateSnapshots) {
                const snapshot = record.stateSnapshots.find((s) => s.stepIndex === i);
                if (snapshot && Object.keys(snapshot.state).length > 0) {
                  console.log(chalk8.cyan("  State:"));
                  Object.entries(snapshot.state).forEach(([key, value]) => {
                    console.log(chalk8.dim(`    ${key}: ${JSON.stringify(value)}`));
                  });
                  console.log("");
                }
              }
              if (options.stepByStep && i < record.steps.length - 1) {
                await new Promise((resolve2) => {
                  console.log(chalk8.yellow("Press Enter to continue..."));
                  process.stdin.once("data", () => resolve2());
                });
              }
            }
          }
          console.log(chalk8.bold("\u{1F4CA} Final Result:"));
          console.log("");
          console.log(
            `  Status: ${record.status === "success" ? chalk8.green(record.status) : chalk8.red(record.status)}`
          );
          console.log(chalk8.dim(`  Duration: ${record.duration}ms`));
          console.log("");
          if (record.output !== void 0) {
            console.log(chalk8.bold("Output:"));
            console.log(JSON.stringify(record.output, null, 2));
          }
          if (record.error) {
            console.log(chalk8.bold("Error:"));
            console.log(chalk8.red(record.error.message));
          }
          console.log("");
        }
      } catch (error) {
        console.error("");
        console.error(chalk8.red("\u2717 Failed to replay execution"));
        console.error("");
        console.error(chalk8.dim(error.message));
        console.error("");
        process.exit(1);
      }
    }
  );
  return replay;
}

// src/cli/commands/history.ts
import { Command as Command9 } from "commander";
import chalk9 from "chalk";
function createHistoryCommand() {
  const history = new Command9("history").description("List past execution history").option("--limit <number>", "Limit number of results", "20").option("--type <type>", "Filter by type: ensemble or member").option("--status <status>", "Filter by status: success or failure").option("--json", "Output as JSON").action(
    async (options) => {
      const projectPath = process.cwd();
      try {
        const configResult = await loadConfig(projectPath);
        const storagePath = configResult.success ? configResult.value.storage?.path : "./.conductor";
        const historyManager = new ExecutionHistory(`${storagePath}/history`);
        const records = await historyManager.list({
          limit: parseInt(options.limit, 10),
          type: options.type,
          status: options.status
        });
        if (options.json) {
          console.log(JSON.stringify({ records }, null, 2));
        } else {
          console.log("");
          console.log(chalk9.bold("\u{1F4DC} Execution History"));
          console.log("");
          if (records.length === 0) {
            console.log(chalk9.dim("No executions found"));
            if (options.type || options.status) {
              console.log(chalk9.dim("Try removing filters to see all executions"));
            }
            console.log("");
            return;
          }
          const idWidth = 36;
          const nameWidth = 25;
          const typeWidth = 10;
          const statusWidth = 10;
          const durationWidth = 10;
          const timeWidth = 20;
          console.log(
            chalk9.dim(
              "ID".padEnd(idWidth) + "Name".padEnd(nameWidth) + "Type".padEnd(typeWidth) + "Status".padEnd(statusWidth) + "Duration".padEnd(durationWidth) + "Time"
            )
          );
          console.log(
            chalk9.dim(
              "\u2500".repeat(
                idWidth + nameWidth + typeWidth + statusWidth + durationWidth + timeWidth
              )
            )
          );
          records.forEach((record) => {
            const id = record.id.padEnd(idWidth);
            const name = (record.name.length > nameWidth - 3 ? record.name.substring(0, nameWidth - 3) + "..." : record.name).padEnd(nameWidth);
            const type = record.type.padEnd(typeWidth);
            const status = (record.status === "success" ? chalk9.green(record.status) : chalk9.red(record.status)).padEnd(statusWidth + 9);
            const duration = `${record.duration}ms`.padEnd(durationWidth);
            const time = new Date(record.startTime).toLocaleString();
            console.log(
              `${chalk9.dim(id)}${name}${chalk9.dim(type)}${status}${chalk9.dim(duration)}${chalk9.dim(time)}`
            );
          });
          console.log("");
          console.log(
            chalk9.dim(`Showing ${records.length} execution${records.length !== 1 ? "s" : ""}`)
          );
          console.log("");
          console.log(chalk9.dim("Commands:"));
          console.log(chalk9.dim("  conductor logs <id>    - View execution logs"));
          console.log(chalk9.dim("  conductor state <id>   - Inspect execution state"));
          console.log(chalk9.dim("  conductor replay <id>  - Replay execution"));
          console.log("");
        }
      } catch (error) {
        console.error("");
        console.error(chalk9.red("\u2717 Failed to retrieve history"));
        console.error("");
        console.error(chalk9.dim(error.message));
        console.error("");
        process.exit(1);
      }
    }
  );
  return history;
}

// src/cli/index.ts
<<<<<<< HEAD
var version = "1.1.14";
=======
var version = "1.1.15";
>>>>>>> 404ac17f
var program = new Command10();
program.name("conductor").description("Conductor - Agentic workflow orchestration for Cloudflare Workers").version(version).addHelpText(
  "before",
  `
${chalk10.bold.cyan("Getting Started:")}

  ${chalk10.bold("Create new project:")}
    ${chalk10.cyan("conductor init my-new-project")}
    ${chalk10.dim("cd my-new-project")}
    ${chalk10.dim("npm install")}

  ${chalk10.bold("Initialize existing project:")}
    ${chalk10.cyan("conductor init .")}
    ${chalk10.dim("npm install")}

${chalk10.dim("Documentation:")} ${chalk10.cyan("https://docs.ensemble-edge.com/conductor")}
`
);
program.addCommand(createInitCommand());
program.addCommand(createExecCommand());
program.addCommand(createMembersCommand());
program.addCommand(createDocsCommand());
program.addCommand(createTestCommand());
program.addCommand(createHistoryCommand());
program.addCommand(createLogsCommand());
program.addCommand(createStateCommand());
program.addCommand(createReplayCommand());
program.command("health").description("Check API health").option("--api-url <url>", "API URL (default: from CONDUCTOR_API_URL env)").action(async (options) => {
  try {
    const apiUrl = options.apiUrl || process.env.CONDUCTOR_API_URL;
    if (!apiUrl) {
      console.error(
        chalk10.red("Error: API URL not configured. Set CONDUCTOR_API_URL or use --api-url")
      );
      process.exit(1);
    }
    const response = await fetch(`${apiUrl}/health`);
    const data = await response.json();
    console.log("");
    console.log(chalk10.bold("API Health:"));
    console.log("");
    console.log(
      `Status: ${data.status === "healthy" ? chalk10.green(data.status) : chalk10.yellow(data.status)}`
    );
    console.log(`Version: ${data.version}`);
    console.log("");
    console.log(chalk10.bold("Checks:"));
    Object.entries(data.checks).forEach(([key, value]) => {
      const status = value ? chalk10.green("\u2713") : chalk10.red("\u2717");
      console.log(`  ${status} ${key}`);
    });
    console.log("");
  } catch (error) {
    console.error(chalk10.red("Error:"), error.message);
    process.exit(1);
  }
});
program.command("config").description("Show current configuration").action(() => {
  console.log("");
  console.log(chalk10.bold("Configuration:"));
  console.log("");
  console.log(`API URL: ${process.env.CONDUCTOR_API_URL || chalk10.dim("not set")}`);
  console.log(
    `API Key: ${process.env.CONDUCTOR_API_KEY ? chalk10.green("set") : chalk10.dim("not set")}`
  );
  console.log("");
  console.log(chalk10.dim("Set via environment variables:"));
  console.log(chalk10.dim("  export CONDUCTOR_API_URL=https://api.conductor.dev"));
  console.log(chalk10.dim("  export CONDUCTOR_API_KEY=your-api-key"));
  console.log("");
});
program.parse(process.argv);<|MERGE_RESOLUTION|>--- conflicted
+++ resolved
@@ -8388,11 +8388,7 @@
 }
 
 // src/cli/index.ts
-<<<<<<< HEAD
-var version = "1.1.14";
-=======
 var version = "1.1.15";
->>>>>>> 404ac17f
 var program = new Command10();
 program.name("conductor").description("Conductor - Agentic workflow orchestration for Cloudflare Workers").version(version).addHelpText(
   "before",
