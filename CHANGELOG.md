# @ensemble-edge/conductor

## 1.1.13

### Patch Changes

<<<<<<< HEAD
- Fix Worker initialization blocking by implementing comprehensive lazy initialization for pages and members
=======
>>>>>>> ab8e2330
- 4a99154: Fix Worker initialization hang by moving page discovery to lazy initialization. The top-level await in src/index.ts template was blocking Worker startup. Pages are now initialized on first request instead.

## 1.1.12

### Patch Changes

- 27ec795: Fix page template loading in src/index.ts by parsing YAML imports. Wrangler's text loader returns raw strings, not parsed objects. Added yaml parser import and parsing step before creating PageMember instances.

## 1.1.11

### Patch Changes

- 60faca3: Fix YAML indentation errors in page templates that prevented runtime parsing. All page templates (examples, errors, static) now have proper indentation for nested properties under seo, cache, head, hydration, and input blocks.

## 1.1.10

### Patch Changes

- 9dd2dc0: Actually fix PageMember validation (build was missing in 1.1.9)

  v1.1.9 had the source code fix but the built dist/ was not committed,
  so the published package still had the old validation logic.

  This release includes the built JavaScript with the validation fix that
  accepts component at both root level and nested in config wrapper.

## 1.1.9

### Patch Changes

- 823e2f7: Fix PageMember validation to accept component at root or nested in config

  The PageMember validation now accepts component/componentPath at both:
  - Root level (correct, current structure)
  - Nested under config wrapper (backward compatibility)

  This fixes the dev server validation error that prevented pages from loading
  even when templates had correct structure. The validator now automatically
  migrates config-wrapped components to root level for compatibility.

  Fixes issues seen in versions 1.1.5-1.1.8 where templates were correct but
  validation failed.

## 1.1.8

### Patch Changes

- 5d035ff: Update Page README documentation to remove config wrapper from examples - matches actual PageMemberConfig interface.

## 1.1.7

### Patch Changes

- d6a2541: Fix YAML indentation in page templates - properties under parent objects now properly indented with 2 spaces.

## 1.1.6

### Patch Changes

- 261ce7f: ## Critical Fix - Page YAML Structure

  **The REAL Issue**

  v1.1.5 moved `component` to root level but missed the fundamental problem: ALL page properties were wrapped in unnecessary `config:` object that doesn't exist in the TypeScript `PageMemberConfig` interface.

  **Incorrect structure (v1.1.5 and earlier):**

  ```yaml
  component: |
    <div>...</div>
  config: # ← This wrapper shouldn't exist!
    renderMode: ssr
    route:
      path: /
    cache:
      enabled: true
  ```

  **Correct structure (v1.1.6):**

  ```yaml
  component: |
    <div>...</div>
  renderMode: ssr # ← All properties at root level
  route:
    path: /
  cache:
    enabled: true
  ```

  **Fixed:** Removed `config:` wrapper and moved all properties to root level in 10 page templates:
  - pages/static/robots/page.yaml
  - pages/static/sitemap/page.yaml
  - pages/examples/index/page.yaml
  - pages/examples/dashboard/page.yaml
  - pages/examples/login/page.yaml
  - pages/examples/blog-post/page.yaml
  - pages/errors/404/401/403/500 page.yaml files

  **Result:** Page YAML structure now matches PageMemberConfig TypeScript interface. Dev server will start without "Page member requires either component or componentPath" errors.

## 1.1.5

### Patch Changes

- 0667f12: ## Template Fix - Static Pages

  **Critical Bug Fix**

  Fixed remaining static page templates that were causing dev server validation errors:
  - ✅ Fixed `pages/static/robots/page.yaml` - moved component to root level
  - ✅ Fixed `pages/static/sitemap/page.yaml` - moved component to root level
  - ✅ Added helpful comments explaining correct structure

  **What was broken (1.1.4):**
  - Static pages (robots.txt, sitemap.xml) still had `component:` nested inside `config:`
  - This caused "Page member requires either component or componentPath" error during dev server startup
  - Example pages and error pages were already fixed in 1.1.4, but static pages were missed

  **What's fixed (1.1.5):**
  - All page templates now have consistent structure with `component:` at root level
  - Dev server now starts successfully
  - Template is complete and production-ready

  **Testing:**
  Fresh `conductor init` will now generate a project where:
  - ✅ All tests pass (9/9)
  - ✅ Dev server starts without errors
  - ✅ All page types work (examples, errors, static)
  - ✅ Package.json references correct version
  - ✅ .gitignore present for security

  This completes the template fixes started in 1.1.4.

## 1.1.4

### Patch Changes

- 327f3ce: ## Dynamic Version Injection

  **Automation Improvement**
  - `conductor init` now dynamically injects the correct version into package.json
  - Template uses `__CONDUCTOR_VERSION__` placeholder that gets replaced at init time
  - No more manual version updates needed in template files
  - Generated projects always reference the installed Conductor version

  This solves the "version mess" - the template package.json will automatically use the correct version without any manual updates on each release.

## 1.1.2

### Patch Changes

- b0f7468: Test automated release workflow

## 1.1.1

### Patch Changes

- 3d3ef81: ## Conductor 1.1.1 - Critical Template Fixes

  ### P0 - Critical (Blocks Development)

  **nodejs_compat Flag Missing** (Bug #5)
  - Added `compatibility_flags = ["nodejs_compat"]` to wrangler.toml template
  - **Fixes dev server startup failure**: "Could not resolve fs/promises"
  - Conductor's component-resolver requires Node.js built-ins (fs/promises, path)
  - Without this flag, `npm run dev` fails immediately - completely blocks local development

  ### P1 - High Priority

  **Package Version Mismatch** (Bug #4)
  - Updated template package.json from `^1.0.10` to `^1.1.0`
  - Ensures generated projects use correct Conductor version
  - Prevents confusion during debugging and version-specific issues

  **Improved .gitignore**
  - Enhanced to explicitly call out secrets with "NEVER COMMIT THESE" comment
  - Added more comprehensive coverage (.pnpm-store/, .yarn/, worker/)
  - Better organized with clear sections

  ### Testing

  All fixes verified with fresh `conductor init` installation:
  - ✅ 9/9 tests passing
  - ✅ Dev server starts successfully with nodejs_compat flag
  - ✅ No secrets committed with improved .gitignore

## 1.1.0

### Minor Changes

- 06fe916: ## Conductor 1.1.0 - Component Resolution & Breaking Protocol Changes

  ### Breaking Changes

  **Removed Legacy Protocol Syntax**

  All `protocol://` syntax has been removed in favor of unified path-based component references:
  - ❌ `prompt://name@version` → ✅ `prompts/name@version`
  - ❌ `template://name@version` → ✅ `templates/name@version`
  - ❌ `kv://name@version` → ✅ `templates/name@version` (for templates)

  **Migration Guide:**

  ```yaml
  # Before (1.0.x)
  members:
    - name: analyze
      type: Think
      config:
        prompt: prompt://analyst@v1.0.0

    - name: send-email
      type: Email
      config:
        template: kv://welcome@latest

  # After (1.1.0)
  members:
    - name: analyze
      type: Think
      config:
        prompt: prompts/analyst@v1.0.0

    - name: send-email
      type: Email
      config:
        template: templates/welcome@latest
  ```

  ### New Features

  **Smart Component Resolution (Alternative 1)**

  Automatic detection and resolution of:
  - Inline values (strings, objects, arrays)
  - File paths (`./path/to/file`)
  - Component references (`type/name@version`)

  **Resolution Logic:**
  1. Non-string values → used as-is (inline)
  2. Multi-line strings → inline content
  3. Paths starting with `./` or `/` → file path
  4. Pattern `type/name@version` → component reference from Edgit
  5. Pattern `type/name` → component reference with `@latest`
  6. Everything else → inline string

  **Email Member Updates:**
  - Integrated component resolver in template rendering
  - Now supports all resolution patterns for `template` field
  - Backward-compatible test suite updated

  **Think Member Updates:**
  - Integrated component resolver in prompt loading
  - Supports versioned prompts via `prompt: prompts/name@version`
  - Seamless Edgit integration for prompt management

  ### Documentation Updates
  - Removed "planned" status from versioned component features (now implemented)
  - Fixed member discovery documentation to clarify member vs component references
  - Updated HTML member documentation to remove non-existent `protocol://` syntax
  - Updated all example ensemble YAML files with new syntax

  ### Technical Details

  **Component Resolver** (`src/utils/component-resolver.ts`):
  - `resolveValue()` - Main resolution function
  - `isComponentReference()` - Pattern detection for `type/name@version`
  - `resolveComponentRef()` - Fetches from Edgit KV or local fallback
  - `needsResolution()` - Helper to check if value needs async resolution

  **Test Coverage:**
  - All 712 tests passing
  - 29 component resolver unit tests
  - 69 email member tests updated to new syntax
  - Integration tests verified with new component resolution

  ### Upgrade Path
  1. **Update all YAML files**: Replace `protocol://` with path-based syntax
  2. **Update code**: Replace protocol references in TypeScript/JavaScript
  3. **Run tests**: Ensure all component references resolve correctly
  4. **Deploy**: Breaking changes are intentional, no backward compatibility

## 1.0.0

### Major Changes

- 0fab408: Initial public release of Conductor v0.0.1

  **Core Features:**
  - 🚀 Edge-native orchestration on Cloudflare Workers
  - 📝 YAML-driven workflow definitions
  - 🧩 Four member types: Think (AI), Function (JS), Data (KV/D1/R2), API (HTTP)
  - 🔄 Immutable state management with access tracking
  - 💾 Built-in caching with KV integration
  - 🔁 Durable Objects for ExecutionState and HITL workflows
  - ⏰ Scheduled execution with cron triggers
  - 🪝 Webhook support for HTTP triggers
  - 🤝 Human-in-the-Loop (HITL) approval workflows
  - 📊 Async execution tracking

  **Testing & Development:**
  - 🧪 Built-in testing framework (276 tests passing, 40%+ coverage)
  - 🎯 Custom Vitest matchers for workflow testing
  - 🔧 Mock providers for AI, databases, and HTTP
  - 📦 TestConductor for comprehensive integration testing
  - 🛠️ CLI tools (init, add member, validate, upgrade)
  - 📚 SDK with client library and testing utilities

  **Platform Architecture:**
  - 🤖 AI provider catalog (Workers AI, OpenAI, Anthropic, Groq)
  - 🌐 AI Gateway integration for caching and analytics
  - 🔧 Smart routing modes (cloudflare, cloudflare-gateway, direct)
  - 📋 Model deprecation tracking
  - ☁️ Cloudflare-first with extensible platform support

  **Planned Features:**
  - Edgit integration for component versioning
  - MCP (Model Context Protocol) support
  - Scoring system for quality evaluation<|MERGE_RESOLUTION|>--- conflicted
+++ resolved
@@ -4,11 +4,8 @@
 
 ### Patch Changes
 
-<<<<<<< HEAD
-- Fix Worker initialization blocking by implementing comprehensive lazy initialization for pages and members
-=======
->>>>>>> ab8e2330
 - 4a99154: Fix Worker initialization hang by moving page discovery to lazy initialization. The top-level await in src/index.ts template was blocking Worker startup. Pages are now initialized on first request instead.
+- Fix Worker initialization blocking by implementing comprehensive lazy initialization for pages and members. All YAML parsing and PageMember creation now happens on first request rather than at module scope.
 
 ## 1.1.12
 
