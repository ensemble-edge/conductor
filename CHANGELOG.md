--- conflicted
+++ resolved
@@ -1,10 +1,6 @@
 # @ensemble-edge/conductor
 
-<<<<<<< HEAD
-## 1.10.0
-=======
 ## 1.9.0
->>>>>>> a533bb1c
 
 ### Minor Changes
 
@@ -31,13 +27,6 @@
   - Moved docs agents to `agents/docs/` subdirectory
   - Moved example agents to `agents/examples/` subdirectory
   - Updated main README to reflect new structure (agents/ instead of members/)
-<<<<<<< HEAD
-  - Fixed all import paths in template files to reflect new directory structure
-  - Updated hello agent relative imports to src/lib/ (now ../../../src/lib/)
-  - Updated src/index.ts to import from agents/examples/hello
-  - Updated tests/basic.test.ts to import from agents/examples/hello
-=======
->>>>>>> a533bb1c
 
   **Documentation**:
   - Added "Your First Documentation" comprehensive guide (950+ lines)
@@ -50,43 +39,6 @@
   - Template tests verified in fresh init project
   - Template reorganization verified with auto-discovery
 
-<<<<<<< HEAD
-- 75f6548: Add `docs` operation and fix nested agent discovery
-
-  **New Feature: Docs Operation**
-  - Added new `docs` operation type for API documentation generation
-  - DocsMember agent serves interactive API documentation (Stoplight, Redoc, Swagger, Scalar, RapiDoc)
-  - Auto-generates OpenAPI 3.1 specs from your ensembles and agents
-  - Supports multiple documentation UIs, custom branding, and caching
-  - Template includes pre-configured docs agents: docs-simple, docs-public, docs-authenticated, docs-admin
-  - Full documentation infrastructure ready to use out of the box
-
-  **Bug Fix: Nested Agent Discovery**
-  - TestConductor.loadCatalog() now recursively discovers agents in nested directories
-  - Supports three-tier agent organization: `agents/`, `agents/docs/`, `agents/examples/`
-  - Previously only discovered agents one level deep (e.g., `agents/hello/`)
-  - Now discovers agents at any depth (e.g., `agents/examples/hello/`, `agents/docs/docs-simple.yaml`)
-
-  **Type System Updates:**
-  - Added `Operation.docs` to Operation enum
-  - Added `docs` to OperationType union
-  - Updated AgentSchema to validate docs operation
-  - Updated Executor to instantiate DocsMember agents
-
-  **Impact:**
-  - Template test suite now passes (9/9 tests, including debug.test.ts)
-  - Auto-discovery works with new template organization structure
-  - Documentation feature now fully functional
-  - Backward compatible with flat agent structures
-
-  **Testing:**
-  - All 811 conductor tests passing
-  - All 9 template tests passing (was 8/9, debug.test.ts now fixed)
-  - Successfully discovers 9 agents in template (6 docs + 3 examples)
-  - DocsMember agent properly registered and instantiated
-
-=======
->>>>>>> a533bb1c
 ## 1.8.1
 
 ### Patch Changes
